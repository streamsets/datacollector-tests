--- conflicted
+++ resolved
@@ -1031,7 +1031,6 @@
 @pytest.mark.parametrize('read_order', ['TIMESTAMP'])
 @pytest.mark.parametrize('process_subdirectories', [False, True])
 def test_directory_origin_configuration_process_subdirectories(sdc_builder, sdc_executor, read_order,
-<<<<<<< HEAD
                                                                process_subdirectories, shell_executor, file_writer):
     """Check if the process_subdirectories configuration works properly. Here we will create  two files one
     in root level (direcotry which we process) and one in nested directory.
@@ -1057,35 +1056,6 @@
 
         raw_data = "\n".join(files_content) if process_subdirectories else files_content[0]
         execute_pipeline_and_verify_output(sdc_executor, directory, pipeline, 'TEXT', raw_data, None, no_of_batches)
-=======
-                                                               process_subdirectories, shell_executor, file_writer,
-                                                               snapshot_content):
-    """Check if the process_subdirectories configuration works properly. Here we will create  two files one
-        in root level (direcotry which we process) and one in nested directory"""
-    files_name = ['pattern_check_processing_1.txt', 'pattern_check_processing_2.txt']
-    files_content = [DirectoryOriginCommon.get_text_file_content(1,1), DirectoryOriginCommon.get_text_file_content(2,1)]
-    no_of_batches = 2 if process_subdirectories else 1
-
-    try:
-        files_directory = DirectoryOriginCommon.create_file_directory(files_name[0], files_content[0], shell_executor,
-                                                                      file_writer)
-        inner_direcotry = os.path.join(files_directory, get_random_string())
-        logger.debug('Creating nested direcotry within files directory %s ...', files_directory)
-        shell_executor(f'mkdir -p {inner_direcotry}')
-        file_writer(os.path.join(inner_direcotry, files_name[1]), files_content[1])
-
-        attributes = {'data_format':'TEXT',
-                      'files_directory':files_directory,
-                      'process_subdirectories':process_subdirectories,
-                      'read_order':read_order,
-                      'file_name_pattern_mode':'GLOB',
-                      'file_name_pattern':'*.txt'}
-        directory, pipeline = DirectoryOriginCommon.get_directory_trash_pipeline(sdc_builder, attributes)
-
-        raw_data = "\n".join(files_content) if process_subdirectories else files_content[0]
-        DirectoryOriginCommon.execute_and_verify(sdc_executor, directory, pipeline, raw_data, snapshot_content,
-                                                 no_of_batches)
->>>>>>> 2d4cca2d
     finally:
         sdc_executor.stop_pipeline(pipeline)
         shell_executor(f'rm -r {files_directory}')
@@ -1267,7 +1237,6 @@
     pass
 
 
-<<<<<<< HEAD
 # Util functions
 
 LOG_FIELD_MAPPING = [{'fieldPath': '/date', 'group': 1},
@@ -1485,44 +1454,3 @@
         assert msg_field[0]['request'][0]['value'] == 'GET /index.html 200'
     elif data_format == 'SDC_JSON':
         assert output_records[0].field == json_data[0]
-=======
-# Class with common functionalities
-class DirectoryOriginCommon(object):
-
-    def __init__(self):
-        pass
-
-    @staticmethod
-    def get_directory_trash_pipeline(sdc_builder, attributes):
-        pipeline_builder = sdc_builder.get_pipeline_builder()
-        directory = pipeline_builder.add_stage('Directory')
-        directory.set_attributes(**attributes)
-        trash = pipeline_builder.add_stage('Trash')
-        directory >> trash
-        pipeline = pipeline_builder.build()
-        return directory, pipeline
-
-    @staticmethod
-    def create_file_directory(file_name, file_content, shell_executor, file_writer, delimiter_format_type=None,
-                              delimiter_character=None):
-        files_directory = os.path.join('/tmp', get_random_string())
-        logger.debug('Creating files directory %s ...', files_directory)
-        shell_executor(f'mkdir -p {files_directory}')
-        file_path = os.path.join(files_directory, file_name)
-        if delimiter_format_type:
-            file_writer(file_path, file_content, delimiter_format_type, delimiter_character)
-        else:
-            file_writer(file_path, file_content)
-        return files_directory
-
-    @staticmethod
-    def get_text_file_content(file_number, lines_needed=3):
-        return '\n'.join(['This is line{}{}'.format(str(file_number), i) for i in range(1, (lines_needed + 1))])
-
-    @staticmethod
-    def execute_and_verify(sdc_executor, directory, pipeline, raw_data, snapshot_content, no_of_batches):
-        sdc_executor.add_pipeline(pipeline)
-        snapshot = sdc_executor.capture_snapshot(pipeline, start_pipeline=True, batches=no_of_batches).snapshot
-        processed_data = snapshot_content(snapshot, directory)
-        assert raw_data == processed_data
->>>>>>> 2d4cca2d
