#
# -*- stage: com_streamsets_pipeline_stage_origin_spooldir_SpoolDirDSource -*-
#
# -*- start test template -*-
#     pipeline_builder = sdc_builder.get_pipeline_builder()
#     directory = pipeline_builder.add_stage('Directory')
#     directory.set_attributes({stage_attributes})
#     trash = pipeline_builder.add_stage('Trash')
#     directory >> trash
#
#     pipeline = pipeline_builder.build()
#     sdc_executor.add_pipeline(pipeline)
# -*- end test template -*-
#
import logging
import math
import os
<<<<<<< HEAD
import math
import time
=======
from collections import OrderedDict
>>>>>>> 89528c7c

import pytest
from streamsets.sdk.sdc_api import StartError
from streamsets.testframework.markers import sdc_min_version
from streamsets.testframework.utils import get_random_string
from streamsets.testframework.markers import sdc_min_version

logger = logging.getLogger(__file__)


@pytest.mark.parametrize('data_format', ['DELIMITED'])
@pytest.mark.parametrize('header_line', ['WITH_HEADER'])
@pytest.mark.parametrize('extra_columns_present', [False, True])
@pytest.mark.parametrize('allow_extra_columns', [False, True])
def test_directory_origin_configuration_allow_extra_columns(sdc_builder, sdc_executor,
                                                            shell_executor, file_writer,
                                                            data_format, header_line,
                                                            extra_columns_present, allow_extra_columns):
    """Test for Allow Extra Columns configuration covering the following scenarios:

    Extra Columns Present | Allow Extra Columns | Expected outcome
    --------------------------------------------------------------
    True                  | True                | File processed
    True                  | False               | Records to error
    False                 | True                | File processed
    False                 | False               | File processed
    """
    FILES_DIRECTORY = '/tmp'
    HEADER = ['columnA', 'columnB', 'columnC']
    EXTRA_COLUMNS_PRESENT_DATA = [dict(columnA='1', columnB='2', columnC='3'),
                                  dict(columnA='4', columnB='5', columnC='6', _extra_01='7'),
                                  dict(columnA='8', columnB='9', columnC='10', _extra_01='11', _extra_02='12')]
    EXTRA_COLUMNS_NOT_PRESENT_DATA = [dict(columnA='1', columnB='2', columnC='3'),
                                      dict(columnA='4', columnB='5', columnC='6'),
                                      dict(columnA='7', columnB='8', columnC='9')]
    file_name = f'{get_random_string()}.txt'
    file_path = os.path.join(FILES_DIRECTORY, file_name)

    try:
        data = EXTRA_COLUMNS_PRESENT_DATA if extra_columns_present else EXTRA_COLUMNS_NOT_PRESENT_DATA
        file_contents = '\n'.join([','.join(HEADER)] + [','.join(record.values()) for record in data])
        file_writer(file_path, file_contents)

        pipeline_builder = sdc_builder.get_pipeline_builder()
        directory = pipeline_builder.add_stage('Directory')
        directory.set_attributes(allow_extra_columns=allow_extra_columns,
                                 data_format=data_format,
                                 header_line=header_line,
                                 files_directory=FILES_DIRECTORY,
                                 file_name_pattern=file_name)
        trash = pipeline_builder.add_stage('Trash')
        directory >> trash
        pipeline = pipeline_builder.build()

        sdc_executor.add_pipeline(pipeline)
        snapshot = sdc_executor.capture_snapshot(pipeline, start_pipeline=True).snapshot
        records = [record.field for record in snapshot[directory].output]
        error_records = [error_record.field['columns'] for error_record in snapshot[directory].error_records]
        sdc_executor.stop_pipeline(pipeline)
        if extra_columns_present and not allow_extra_columns:
            # The first record should show up in the snapshot, but the rest should go to error.
            assert records == data[0:1]
            assert error_records == [list(record.values()) for record in data[1:]]
        else:
            assert records == data
    finally:
        shell_executor(f'rm file_path')
        if sdc_executor.get_pipeline_status(pipeline).response.json().get('status') == 'RUNNING':
            sdc_executor.stop_pipeline(pipeline)


@pytest.mark.parametrize('create_directory_first', [True, False])
@pytest.mark.parametrize('allow_late_directory', [False, True])
def test_directory_origin_configuration_allow_late_directory(sdc_builder, sdc_executor,
                                                             shell_executor, file_writer,
                                                             create_directory_first, allow_late_directory):
    """Test for Allow Late Directory configuration covering the following scenarios:

    Create Directory Early | Allow Late Directory | Expected outcome
    ----------------------------------------------------------------
    True                   | True                 | File processed
    True                   | False                | File processed
    False                  | True                 | File processed
    False                  | False                | Error
    """

    files_directory = os.path.join('/tmp', get_random_string())
    FILE_NAME = 'keepingjoe.txt'
    FILE_CONTENTS = 'Sam is the Kid'

    def create_directory_and_file(files_directory, file_name, file_contents):
        shell_executor(f'mkdir {files_directory}')
        file_writer(os.path.join(files_directory, file_name), file_contents)

    try:
        if create_directory_first:
            create_directory_and_file(files_directory, FILE_NAME, FILE_CONTENTS)

        pipeline_builder = sdc_builder.get_pipeline_builder()
        directory = pipeline_builder.add_stage('Directory')
        directory.set_attributes(allow_late_directory=allow_late_directory,
                                 data_format='TEXT',
                                 files_directory=files_directory,
                                 file_name_pattern=FILE_NAME)
        trash = pipeline_builder.add_stage('Trash')
        directory >> trash
        pipeline = pipeline_builder.build()

        sdc_executor.add_pipeline(pipeline)
        if not allow_late_directory and not create_directory_first:
            with pytest.raises(StartError):
                sdc_executor.start_pipeline(pipeline)
        else:
            snapshot = sdc_executor.capture_snapshot(pipeline, start_pipeline=True).snapshot
            if not create_directory_first:
                assert not snapshot[directory].output
                create_directory_and_file(files_directory, FILE_NAME, FILE_CONTENTS)
                snapshot = sdc_executor.capture_snapshot(pipeline).snapshot

            record = snapshot[directory].output[0]
            assert record.field['text'] == FILE_CONTENTS
    finally:
        shell_executor(f'rm -r {files_directory}')
        if sdc_executor.get_pipeline_status(pipeline).response.json().get('status') == 'RUNNING':
            sdc_executor.stop_pipeline(pipeline)


@pytest.mark.parametrize('file_post_processing', ['ARCHIVE'])
def test_directory_origin_configuration_archive_directory(sdc_builder, sdc_executor,
                                                          shell_executor, file_writer,
                                                          file_post_processing):
    """Verify that the Archive Directory configuration is used when archiving files as part of post-processing."""
    files_directory = os.path.join('/tmp', get_random_string())
    archive_directory = os.path.join('/tmp', get_random_string())
    FILE_NAME = 'keepingjoe.txt'
    FILE_CONTENTS = "Machi's not the Kid"

    try:
        logger.debug('Creating files directory %s ...', files_directory)
        shell_executor(f'mkdir {files_directory}')
        file_writer(os.path.join(files_directory, FILE_NAME), FILE_CONTENTS)

        logger.debug('Creating archive directory %s ...', archive_directory)
        shell_executor(f'mkdir {archive_directory}')

        pipeline_builder = sdc_builder.get_pipeline_builder()
        directory = pipeline_builder.add_stage('Directory')
        directory.set_attributes(archive_directory=archive_directory,
                                 data_format='TEXT',
                                 files_directory=files_directory,
                                 file_name_pattern=FILE_NAME,
                                 file_post_processing=file_post_processing)
        trash = pipeline_builder.add_stage('Trash')
        directory >> trash
        pipeline = pipeline_builder.build()

        sdc_executor.add_pipeline(pipeline)
        snapshot = sdc_executor.capture_snapshot(pipeline, start_pipeline=True).snapshot
        record = snapshot[directory].output[0]
        assert record.field['text'] == FILE_CONTENTS
        sdc_executor.stop_pipeline(pipeline)
        # Confirm that the file has been archived by taking another snapshot and asserting to its emptiness.
        sdc_executor.reset_origin(pipeline)
        snapshot = sdc_executor.capture_snapshot(pipeline, start_pipeline=True).snapshot
        assert not snapshot[directory].output

        logger.info('Verifying that file %s was moved as part of post-processing ...', FILE_NAME)
        pipeline_builder = sdc_builder.get_pipeline_builder()
        directory = pipeline_builder.add_stage('Directory')
        directory.set_attributes(data_format='TEXT',
                                 files_directory=archive_directory,
                                 file_name_pattern=FILE_NAME)
        trash = pipeline_builder.add_stage('Trash')
        directory >> trash
        pipeline = pipeline_builder.build()

        sdc_executor.add_pipeline(pipeline)
        snapshot = sdc_executor.capture_snapshot(pipeline, start_pipeline=True).snapshot
        record = snapshot[directory].output[0]
        assert record.field['text'] == FILE_CONTENTS

    finally:
        shell_executor(f'rm -r {files_directory} {archive_directory}')
        if sdc_executor.get_pipeline_status(pipeline).response.json().get('status') == 'RUNNING':
            sdc_executor.stop_pipeline(pipeline)


@pytest.mark.parametrize('file_post_processing', ['ARCHIVE'])
@pytest.mark.skip('Not yet implemented')
def test_directory_origin_configuration_archive_retention_time_in_mins(sdc_builder, sdc_executor, file_post_processing):
    pass


@pytest.mark.parametrize('data_format', ['DATAGRAM'])
@pytest.mark.parametrize('datagram_packet_format', ['COLLECTD'])
@pytest.mark.skip('Not yet implemented')
def test_directory_origin_configuration_auth_file(sdc_builder, sdc_executor, data_format, datagram_packet_format):
    pass


@pytest.mark.parametrize('data_format', ['AVRO'])
@pytest.mark.skip('Not yet implemented')
def test_directory_origin_configuration_avro_schema(sdc_builder, sdc_executor, data_format):
    pass

@pytest.mark.parametrize('batch_size_in_recs', [2, 3, 4])
def test_directory_origin_configuration_batch_size_in_recs(sdc_builder, sdc_executor, shell_executor, file_writer, batch_size_in_recs):
    """
        Verify batch size in records (batch_size_in_recs) configuration for various values.
        e.g. For 2 files with each containing 3 records. Verify with batch_size_in_recs = 2 (less than records per file), 3 (equal to number of records per file), 4 (greater than number of records per file)
    """
    files_directory = os.path.join('/tmp', get_random_string())
    FILE_NAME1 = 'streamsets_temp1.txt'
    FILE_NAME2 = 'streamsets_temp2.txt'
    FILE_CONTENTS1 = """This is line11
This is line12
This is line13"""
    FILE_CONTENTS2 = """This is line21
This is line22
This is line23"""
    no_of_batches = math.ceil(6/batch_size_in_recs)

    try:
        logger.debug('Creating files directory %s ...', files_directory)
        shell_executor(f'mkdir {files_directory}')
        file_writer(os.path.join(files_directory, FILE_NAME1), FILE_CONTENTS1)
        file_writer(os.path.join(files_directory, FILE_NAME2), FILE_CONTENTS2)

<<<<<<< HEAD

=======
@pytest.mark.parametrize('batch_size_in_recs', [2, 3, 4])
def test_directory_origin_configuration_batch_size_in_recs(sdc_builder, sdc_executor, shell_executor,
                                                           file_writer, batch_size_in_recs):
    """Verify batch size in records (batch_size_in_recs) configuration for various values
    which limits maximum number of records to pass through pipeline at time.
    e.g. For 2 files with each containing 3 records. Verify with batch_size_in_recs = 2
    (less than records per file), 3 (equal to number of records per file),
    4 (greater than number of records per file).
    """
    files_directory = os.path.join('/tmp', get_random_string())
    FILE_NAME_1 = 'streamsets_temp1.txt'
    FILE_NAME_2 = 'streamsets_temp2.txt'
    FILE_CONTENTS_1 = get_text_file_content('1')
    FILE_CONTENTS_2 = get_text_file_content('2')
    number_of_batches = math.ceil(3 / batch_size_in_recs) + math.ceil(3 / batch_size_in_recs)

    try:
        logger.debug('Creating files directory %s ...', files_directory)
        shell_executor(f'mkdir {files_directory}')
        file_writer(os.path.join(files_directory, FILE_NAME_1), FILE_CONTENTS_1)
        file_writer(os.path.join(files_directory, FILE_NAME_2), FILE_CONTENTS_2)
>>>>>>> 89528c7c

        pipeline_builder = sdc_builder.get_pipeline_builder()
        directory = pipeline_builder.add_stage('Directory')
        directory.set_attributes(data_format='TEXT',
                                 files_directory=files_directory,
<<<<<<< HEAD
                                 file_name_pattern="*.txt",
=======
                                 file_name_pattern='*.txt',
>>>>>>> 89528c7c
                                 batch_size_in_recs=batch_size_in_recs)
        trash = pipeline_builder.add_stage('Trash')
        directory >> trash
        pipeline = pipeline_builder.build()
<<<<<<< HEAD
        sdc_executor.add_pipeline(pipeline)
        snapshot = sdc_executor.capture_snapshot(pipeline, start_pipeline=True, batches=no_of_batches, batch_size=10).snapshot
        raw_data = FILE_CONTENTS1 + "\n" + FILE_CONTENTS2
        stage_output = ""
        for snapshot_batch in snapshot.snapshot_batches:
            for value in snapshot_batch[directory.instance_name].output_lanes.values():
                for record in value:
                    if 'text' in record.value['value']:
                        rec = record.value['value']['text']['value']
                        stage_output +=  "\n" + rec if stage_output != "" else rec
        assert raw_data == stage_output
        sdc_executor.stop_pipeline(pipeline)
=======

        sdc_executor.add_pipeline(pipeline)
        snapshot = sdc_executor.capture_snapshot(pipeline, start_pipeline=True, batches=number_of_batches).snapshot
        sdc_executor.stop_pipeline(pipeline)

        raw_data = '{}\n{}'.format(FILE_CONTENTS_1, FILE_CONTENTS_2)
        temp = []
        for snapshot_batch in snapshot.snapshot_batches:
            for value in snapshot_batch[directory.instance_name].output_lanes.values():
                assert batch_size_in_recs >= len(value)
                for record in value:
                    temp.append(str(record.field['text']))
        stage_output = '\n'.join(temp)
        assert raw_data == stage_output
>>>>>>> 89528c7c
    finally:
        shell_executor(f'rm -r {files_directory}')


@pytest.mark.skip('Not yet implemented')
def test_directory_origin_configuration_batch_wait_time_in_secs(sdc_builder, sdc_executor):
    pass


@pytest.mark.skip('Not yet implemented')
def test_directory_origin_configuration_buffer_limit_in_kb(sdc_builder, sdc_executor):
    pass


@pytest.mark.parametrize('data_format', ['WHOLE_FILE'])
@pytest.mark.skip('Not yet implemented')
def test_directory_origin_configuration_buffer_size_in_bytes(sdc_builder, sdc_executor, data_format):
    pass


# TODO: Add test cases for other data formats.
@pytest.mark.parametrize('data_format', ['TEXT', # 'DATAGRAM', 'DELIMITED', 'JSON', 'LOG', 'XML'
                                        ])
@pytest.mark.parametrize('charset_correctly_set', [True, False])
def test_directory_origin_configuration_charset(sdc_builder, sdc_executor, file_writer,
                                                data_format, charset_correctly_set):
    """Instead of iterating over every possible charset (which would be a huge waste of time to write
    and run), let's just take some random set of characters from the Big5 character set and ensure that,
    if those characters are written to disk and the Directory charset is set correctly, that they're
    correctly parsed and they aren't if it isn't.
    """
    FILES_DIRECTORY = '/tmp'
    FILE_CONTENTS = '駿 鮮 鮫 鮪 鮭 鴻 鴿 麋 黏 點 黜 黝 黛 鼾 齋 叢'
    file_name = f'{get_random_string()}.txt'
    ENCODING = 'Big5'

    file_writer(os.path.join(FILES_DIRECTORY, file_name), FILE_CONTENTS, ENCODING)

    pipeline_builder = sdc_builder.get_pipeline_builder()
    directory = pipeline_builder.add_stage('Directory')
    directory.set_attributes(charset=ENCODING if charset_correctly_set else 'US-ASCII',
                             data_format=data_format,
                             files_directory=FILES_DIRECTORY,
                             file_name_pattern=file_name)
    trash = pipeline_builder.add_stage('Trash')
    directory >> trash
    pipeline = pipeline_builder.build()

    sdc_executor.add_pipeline(pipeline)
    snapshot = sdc_executor.capture_snapshot(pipeline, start_pipeline=True).snapshot
    record = snapshot[directory].output[0]
    sdc_executor.stop_pipeline(pipeline)

    if charset_correctly_set:
        assert record.field['text'] == FILE_CONTENTS
    else:
        assert record.field['text'] != FILE_CONTENTS


@pytest.mark.parametrize('delimiter_format_type', ['CUSTOM'])
@pytest.mark.parametrize('data_format', ['DELIMITED'])
@pytest.mark.parametrize('enable_comments', [True])
@pytest.mark.parametrize('comment_marker', ['#'])
def test_directory_origin_configuration_comment_marker(sdc_builder, sdc_executor,
                                                       delimiter_format_type, data_format,
                                                       enable_comments, comment_marker, shell_executor, file_writer):
    """ Verify if DC can read the delimited file with comments"""
    files_directory = os.path.join('/tmp', get_random_string())
    FILE_NAME = 'delimited_file.csv'
    FILE_CONTENTS = """Field11,Field12,Field13
{comment_marker} This is comment
Field21,Field22,Field23""".format(comment_marker=comment_marker)

    try:
        logger.debug('Creating files directory %s ...', files_directory)
        shell_executor(f'mkdir {files_directory}')
        file_writer(os.path.join(files_directory, FILE_NAME), FILE_CONTENTS)

        pipeline_builder = sdc_builder.get_pipeline_builder()
        directory = pipeline_builder.add_stage('Directory')
        directory.set_attributes(data_format=data_format,
                                 files_directory=files_directory,
                                 file_name_pattern="*.csv",
                                 file_name_pattern_mode='GLOB',
                                 delimiter_format_type=delimiter_format_type,
                                 enable_comments=enable_comments,
                                 comment_marker=comment_marker,
                                 delimiter_character=","
                                 )
        trash = pipeline_builder.add_stage('Trash')
        directory >> trash
        pipeline = pipeline_builder.build()
        sdc_executor.add_pipeline(pipeline)
        snapshot = sdc_executor.capture_snapshot(pipeline, start_pipeline=True, batch_size=3).snapshot
        sdc_executor.stop_pipeline(pipeline)
        output_records = snapshot[directory.instance_name].output

        assert 2 == len(output_records)
        assert output_records[0].get_field_data('/0') == 'Field11'
        assert output_records[0].get_field_data('/1') == 'Field12'
        assert output_records[0].get_field_data('/2') == 'Field13'
        assert output_records[1].get_field_data('/0') == 'Field21'
        assert output_records[1].get_field_data('/1') == 'Field22'
        assert output_records[1].get_field_data('/2') == 'Field23'
    finally:
        shell_executor(f'rm -r {files_directory}')


@pytest.mark.parametrize('data_format', ['BINARY', 'DELIMITED', 'JSON', 'LOG', 'PROTOBUF', 'SDC_JSON', 'TEXT', 'XML'])
@pytest.mark.parametrize('compression_format', ['ARCHIVE', 'COMPRESSED_ARCHIVE', 'COMPRESSED_FILE', 'NONE'])
@pytest.mark.skip('Not yet implemented')
def test_directory_origin_configuration_compression_format(sdc_builder, sdc_executor, data_format, compression_format):
    pass


@pytest.mark.parametrize('data_format', ['DATAGRAM'])
@pytest.mark.parametrize('datagram_packet_format', ['COLLECTD'])
@pytest.mark.parametrize('convert_hi_res_time_and_interval', [False, True])
@pytest.mark.skip('Not yet implemented')
def test_directory_origin_configuration_convert_hi_res_time_and_interval(sdc_builder, sdc_executor,
                                                                         data_format, datagram_packet_format,
                                                                         convert_hi_res_time_and_interval):
    pass


@pytest.mark.parametrize('use_custom_delimiter', [True, False])
@pytest.mark.parametrize('data_format', ['TEXT'])
@pytest.mark.parametrize('include_custom_delimiter', [False])
@pytest.mark.parametrize('custom_delimiter', ['@', '^'])
def test_directory_origin_configuration_custom_delimiter(sdc_builder, sdc_executor,
                                                         use_custom_delimiter, data_format,
                                                         custom_delimiter, shell_executor, file_writer,
                                                         include_custom_delimiter):
    """ Verify if DC can read the custom delimited file"""
    files_directory = os.path.join('/tmp', get_random_string())
    FILE_NAME = 'delimited_file'
    FILE_CONTENTS = """Field11{custom_delimiter}Field12{custom_delimiter}Field13
Field21{custom_delimiter}Field22{custom_delimiter}Field23""".format(custom_delimiter=custom_delimiter)

    try:
        logger.debug('Creating files directory %s ...', files_directory)
        shell_executor(f'mkdir {files_directory}')
        file_writer(os.path.join(files_directory, FILE_NAME), FILE_CONTENTS)

        pipeline_builder = sdc_builder.get_pipeline_builder()
        directory = pipeline_builder.add_stage('Directory')
        directory.set_attributes(data_format=data_format,
                                 files_directory=files_directory,
                                 file_name_pattern="delimited_*",
                                 file_name_pattern_mode='GLOB',
                                 use_custom_delimiter=use_custom_delimiter,
                                 custom_delimiter=custom_delimiter,
                                 include_custom_delimiter=include_custom_delimiter
                                 )
        trash = pipeline_builder.add_stage('Trash')
        directory >> trash
        pipeline = pipeline_builder.build()
        sdc_executor.add_pipeline(pipeline)
        snapshot = sdc_executor.capture_snapshot(pipeline, start_pipeline=True).snapshot
        sdc_executor.stop_pipeline(pipeline)
        output_records = snapshot[directory.instance_name].output
        suffix = custom_delimiter if include_custom_delimiter else ''

        if use_custom_delimiter:
            assert 5 == len(output_records)
            assert output_records[0].get_field_data('/text') == 'Field11' + suffix
            assert output_records[1].get_field_data('/text') == 'Field12' + suffix
            assert output_records[2].get_field_data('/text') == 'Field13\nField21' + suffix
            assert output_records[3].get_field_data('/text') == 'Field22' + suffix
            assert output_records[4].get_field_data('/text') == 'Field23'
        else:
            assert 2 == len(output_records)
            assert output_records[0].get_field_data('/text') == FILE_CONTENTS.split("\n")[0]
    finally:
        shell_executor(f'rm -r {files_directory}')


@pytest.mark.parametrize('data_format', ['LOG'])
@pytest.mark.parametrize('use_custom_log_format', [True])
@pytest.mark.parametrize('log_format', ['LOG4J'])
@pytest.mark.skip('Not yet implemented')
def test_directory_origin_configuration_custom_log4j_format(sdc_builder, sdc_executor,
                                                            data_format, use_custom_log_format, log_format):
    pass


@pytest.mark.parametrize('data_format', ['LOG'])
@pytest.mark.parametrize('log_format', ['APACHE_CUSTOM_LOG_FORMAT'])
@pytest.mark.skip('Not yet implemented')
def test_directory_origin_configuration_custom_log_format(sdc_builder, sdc_executor, data_format, log_format):
    pass


@pytest.mark.parametrize('data_format', ['AVRO', 'DELIMITED', 'EXCEL', 'JSON', 'LOG',
                                         'PROTOBUF', 'SDC_JSON', 'TEXT', 'WHOLE_FILE', 'XML'])
@pytest.mark.skip('Not yet implemented')
def test_directory_origin_configuration_data_format(sdc_builder, sdc_executor, data_format):
    pass


@pytest.mark.parametrize('data_format', ['DATAGRAM'])
@pytest.mark.parametrize('datagram_packet_format', ['COLLECTD', 'NETFLOW', 'RAW_DATA', 'SYSLOG'])
@pytest.mark.skip('Not yet implemented')
def test_directory_origin_configuration_datagram_packet_format(sdc_builder, sdc_executor,
                                                               data_format, datagram_packet_format):
    pass


@pytest.mark.parametrize('data_format', ['PROTOBUF'])
@pytest.mark.parametrize('delimited_messages', [False, True])
@pytest.mark.skip('Not yet implemented')
def test_directory_origin_configuration_delimited_messages(sdc_builder, sdc_executor, data_format, delimited_messages):
    pass


@pytest.mark.parametrize('delimiter_format_type', ['CUSTOM'])
@pytest.mark.parametrize('data_format', ['DELIMITED'])
@pytest.mark.parametrize('delimiter_character', ['\t', ';', ',', ' '])
def test_directory_origin_configuration_delimiter_character(sdc_builder, sdc_executor,
                                                            delimiter_format_type, data_format,
							    delimiter_character, shell_executor, file_writer):
    """ Verify if DC can read the delimited file with custom delimiter character"""
    files_directory = os.path.join('/tmp', get_random_string())
    FILE_NAME = 'custom_delimited_file.csv'
    FILE_CONTENTS = """Field11{delimiter_character}Field12{delimiter_character}Field13
Field21{delimiter_character}Field22{delimiter_character}Field23""".format(delimiter_character=delimiter_character)

    try:
        logger.debug('Creating files directory %s ...', files_directory)
        shell_executor(f'mkdir {files_directory}')
        file_writer(os.path.join(files_directory, FILE_NAME), FILE_CONTENTS)

        pipeline_builder = sdc_builder.get_pipeline_builder()
        directory = pipeline_builder.add_stage('Directory')
        directory.set_attributes(data_format=data_format,
                                 files_directory=files_directory,
                                 file_name_pattern="custom_delimited_*",
                                 file_name_pattern_mode='GLOB',
                                 delimiter_format_type=delimiter_format_type,
                                 delimiter_character=delimiter_character
                                 )
        trash = pipeline_builder.add_stage('Trash')
        directory >> trash
        pipeline = pipeline_builder.build()
        sdc_executor.add_pipeline(pipeline)
        snapshot = sdc_executor.capture_snapshot(pipeline, start_pipeline=True, batch_size=3).snapshot
        sdc_executor.stop_pipeline(pipeline)
        output_records = snapshot[directory.instance_name].output
        assert 2 == len(output_records)
        assert output_records[0].get_field_data('/0') == 'Field11'
        assert output_records[0].get_field_data('/1') == 'Field12'
        assert output_records[0].get_field_data('/2') == 'Field13'
        assert output_records[1].get_field_data('/0') == 'Field21'
        assert output_records[1].get_field_data('/1') == 'Field22'
        assert output_records[1].get_field_data('/2') == 'Field23'

    finally:
        shell_executor(f'rm -r {files_directory}')


@pytest.mark.parametrize('data_format', ['XML'])
@pytest.mark.skip('Not yet implemented')
def test_directory_origin_configuration_delimiter_element(sdc_builder, sdc_executor, data_format):
    pass


@pytest.mark.parametrize('data_format', ['DELIMITED'])
@pytest.mark.parametrize('delimiter_format_type', ['CSV', 'CUSTOM', 'POSTGRES_CSV', 'TDF', 'RFC4180', 'EXCEL',
                                                   'POSTGRES_TEXT', 'MYSQL'])
@pytest.mark.parametrize('root_field_type', ['LIST_MAP'])
@pytest.mark.parametrize('header_line', ['WITH_HEADER'])
def test_directory_origin_configuration_delimiter_format_type(sdc_builder, sdc_executor, data_format,
                                                              delimiter_format_type, delimited_file_writer,
                                                              shell_executor, root_field_type, header_line):
    """Test for Directory origin can read delimited file with different delimiter format type.
    Here we will be creating delimited files in different formats for testing. e.g. POSTGRES_CSV, TDF, RFC4180, etc.,
    """
    files_directory = os.path.join('/tmp', get_random_string())
    FILE_NAME = 'delimited_file.csv'
    FILE_CONTENTS = [['field1', 'field2', 'field3'], ['Field11', 'Field12', 'fält13'], ['стол', 'Field22', 'Field23']]
    delimiter_character_map = {'CUSTOM': '^'}
    delimiter_character = '^' if delimiter_format_type == 'CUSTOM' else None

    try:
        logger.debug('Creating files directory %s ...', files_directory)
        shell_executor(f'mkdir {files_directory}')
        delimited_file_writer(os.path.join(files_directory, FILE_NAME),
                              FILE_CONTENTS, delimiter_format_type, delimiter_character)

        pipeline_builder = sdc_builder.get_pipeline_builder()
        directory = pipeline_builder.add_stage('Directory')
        directory.set_attributes(data_format=data_format,
                                 files_directory=files_directory,
                                 file_name_pattern='delimited_*',
                                 file_name_pattern_mode='GLOB',
                                 delimiter_format_type=delimiter_format_type,
                                 delimiter_character=delimiter_character,
                                 root_field_type=root_field_type,
                                 header_line=header_line)
        trash = pipeline_builder.add_stage('Trash')
        directory >> trash
        pipeline = pipeline_builder.build()

        sdc_executor.add_pipeline(pipeline)
        snapshot = sdc_executor.capture_snapshot(pipeline, start_pipeline=True, batch_size=3).snapshot
        sdc_executor.stop_pipeline(pipeline)
        output_records = snapshot[directory.instance_name].output
        new_line_field = 'Field12\nSTR' if delimiter_format_type == 'EXCEL' else 'Field12'

        assert 2 == len(output_records)
        assert output_records[0].field == OrderedDict(
            [('field1', 'Field11'), ('field2', new_line_field), ('field3', 'fält13')])
        assert output_records[1].field == OrderedDict(
            [('field1', 'стол'), ('field2', 'Field22'), ('field3', 'Field23')])
    finally:
        shell_executor(f'rm -r {files_directory}')


@pytest.mark.parametrize('delimiter_format_type', ['CUSTOM'])
@pytest.mark.parametrize('data_format', ['DELIMITED'])
@pytest.mark.parametrize('enable_comments', [False, True])
@pytest.mark.parametrize('comment_marker', ['#'])
def test_directory_origin_configuration_enable_comments(sdc_builder, sdc_executor,
                                                        shell_executor, file_writer, delimiter_format_type, data_format, enable_comments, 
                                                        comment_marker):
    """ Verify if DC can skip comments or read comments as texts"""    
    files_directory = os.path.join('/tmp', get_random_string())
    FILE_NAME = 'delimited_file.csv'
    FILE_CONTENTS = """Field11,Field12,Field13
{comment_marker} This is comment
Field21,Field22,Field23""".format(comment_marker=comment_marker)

    try:
        logger.debug('Creating files directory %s ...', files_directory)
        shell_executor(f'mkdir {files_directory}')
        file_writer(os.path.join(files_directory, FILE_NAME), FILE_CONTENTS)

        pipeline_builder = sdc_builder.get_pipeline_builder()
        directory = pipeline_builder.add_stage('Directory')
        directory.set_attributes(data_format=data_format,
                                 files_directory=files_directory,
                                 file_name_pattern="*.csv",
                                 file_name_pattern_mode='GLOB',
                                 delimiter_format_type=delimiter_format_type,
                                 enable_comments=enable_comments,
                                 comment_marker=comment_marker,
                                 delimiter_character=","
                                 )
        trash = pipeline_builder.add_stage('Trash')
        directory >> trash
        pipeline = pipeline_builder.build()
        sdc_executor.add_pipeline(pipeline)
        snapshot = sdc_executor.capture_snapshot(pipeline, start_pipeline=True, batch_size=3).snapshot
        sdc_executor.stop_pipeline(pipeline)
        output_records = snapshot[directory.instance_name].output

        if enable_comments :
            assert 2 == len(output_records)
            assert output_records[0].get_field_data('/0') == 'Field11'
            assert output_records[0].get_field_data('/1') == 'Field12'
            assert output_records[0].get_field_data('/2') == 'Field13'
            assert output_records[1].get_field_data('/0') == 'Field21'
            assert output_records[1].get_field_data('/1') == 'Field22'
            assert output_records[1].get_field_data('/2') == 'Field23'
        else :
            assert 3 == len(output_records)
            assert output_records[0].get_field_data('/0') == 'Field11'
            assert output_records[0].get_field_data('/1') == 'Field12'
            assert output_records[0].get_field_data('/2') == 'Field13'
            assert output_records[1].get_field_data('/0') == '# This is comment'
            assert output_records[2].get_field_data('/0') == 'Field21'
            assert output_records[2].get_field_data('/1') == 'Field22'
            assert output_records[2].get_field_data('/2') == 'Field23'
    finally:
        shell_executor(f'rm -r {files_directory}')


def test_directory_origin_configuration_error_directory(sdc_builder, sdc_executor,
                                                        shell_executor, file_writer):
    """Check if the error directory configuration works properly. Here we create
        text file and make directory origin read it as XML file to produce error.
        Initially error direcotry is empty. Error in processing should move file to error direcotry.
        Then we process error directory and check its content"""
    files_directory = os.path.join('/tmp', get_random_string())
    error_directory = os.path.join('/tmp', 'error_' + get_random_string())
    file_name = 'check_error_dir.txt'
    file_content = ["This is line 1", "This is line 2"]

    try:
        logger.debug('Creating files directory %s ...', files_directory)
        shell_executor(f'mkdir {files_directory}')
        file_writer(os.path.join(files_directory, file_name), "\n".join(file_content))

        logger.debug('Creating error directory %s ...', error_directory)
        shell_executor(f'mkdir {error_directory}')

        pipeline_builder = sdc_builder.get_pipeline_builder()
        directory = pipeline_builder.add_stage('Directory')
        directory.set_attributes(data_format="XML",
                                 files_directory=files_directory,
                                 error_directory=error_directory,
                                 file_name_pattern_mode='GLOB',
                                 buffer_size_in_bytes=1,
                                 file_name_pattern='*.txt')
        trash = pipeline_builder.add_stage('Trash')
        directory >> trash
        pipeline = pipeline_builder.build('test_directory_origin_configuration_error_directory')

        sdc_executor.add_pipeline(pipeline)
        sdc_executor.start_pipeline(pipeline).wait_for_pipeline_batch_count(1)
        sdc_executor.stop_pipeline(pipeline)

        ## Check the error directory output
        pipeline_builder = sdc_builder.get_pipeline_builder()
        directory = pipeline_builder.add_stage('Directory')
        directory.set_attributes(data_format='TEXT',
                                 files_directory=error_directory,
                                 file_name_pattern_mode='GLOB',
                                 file_name_pattern='*.*')
        trash = pipeline_builder.add_stage('Trash')
        directory >> trash
        pipeline = pipeline_builder.build('test_directory_origin_configuration_error_directory_op')
        sdc_executor.add_pipeline(pipeline)
        snapshot = sdc_executor.capture_snapshot(pipeline, start_pipeline=True, batches=1, batch_size=10).snapshot
        record = snapshot[directory].output[0]
        sdc_executor.stop_pipeline(pipeline)
        print ("record :: " + str(record.field['text']))
        assert record.field['text'] == file_content[0]
    finally:
        shell_executor(f'rm -r {files_directory}')


@pytest.mark.parametrize('delimiter_format_type', ['CUSTOM'])
@pytest.mark.parametrize('data_format', ['DELIMITED'])
@pytest.mark.parametrize('escape_character', ['\t', ';' , ' '])
def test_directory_origin_configuration_escape_character(sdc_builder, sdc_executor, delimiter_format_type, data_format,
							 escape_character, shell_executor, file_writer):
    """ Verify if DC can read the delimited file with custom escape character"""
    files_directory = os.path.join('/tmp', get_random_string())
    FILE_NAME = 'custom_delimited_file.csv'
    FILE_CONTENTS = """Field11{escape_character},,Field12,{escape_character},Field13
Field{escape_character},21,Field22,Field23""".format(escape_character=escape_character)

    try:
        logger.debug('Creating files directory %s ...', files_directory)
        shell_executor(f'mkdir {files_directory}')
        file_writer(os.path.join(files_directory, FILE_NAME), FILE_CONTENTS)

        pipeline_builder = sdc_builder.get_pipeline_builder()
        directory = pipeline_builder.add_stage('Directory')
        directory.set_attributes(data_format=data_format,
                                 files_directory=files_directory,
                                 file_name_pattern="custom_delimited_*",
                                 file_name_pattern_mode='GLOB',
                                 delimiter_format_type=delimiter_format_type,
                                 delimiter_character=",",
				 escape_character=escape_character
                                 )
        trash = pipeline_builder.add_stage('Trash')
        directory >> trash
        pipeline = pipeline_builder.build()
        sdc_executor.add_pipeline(pipeline)
        snapshot = sdc_executor.capture_snapshot(pipeline, start_pipeline=True, batch_size=3).snapshot
        sdc_executor.stop_pipeline(pipeline)
        output_records = snapshot[directory.instance_name].output

        assert 2 == len(output_records)
        assert output_records[0].get_field_data('/0') == 'Field11,'
        assert output_records[0].get_field_data('/1') == 'Field12'
        assert output_records[0].get_field_data('/2') == ',Field13'
        assert output_records[1].get_field_data('/0') == 'Field,21'
        assert output_records[1].get_field_data('/1') == 'Field22'
        assert output_records[1].get_field_data('/2') == 'Field23'

    finally:
        shell_executor(f'rm -r {files_directory}')


@pytest.mark.parametrize('data_format', ['EXCEL'])
@pytest.mark.parametrize('excel_header_option', ['IGNORE_HEADER', 'NO_HEADER', 'WITH_HEADER'])
@pytest.mark.skip('Not yet implemented')
def test_directory_origin_configuration_excel_header_option(sdc_builder, sdc_executor,
                                                            data_format, excel_header_option):
    pass


@pytest.mark.parametrize('data_format', ['DATAGRAM'])
@pytest.mark.parametrize('datagram_packet_format', ['COLLECTD'])
@pytest.mark.parametrize('exclude_interval', [False, True])
@pytest.mark.skip('Not yet implemented')
def test_directory_origin_configuration_exclude_interval(sdc_builder, sdc_executor,
                                                         data_format, datagram_packet_format, exclude_interval):
    pass


@pytest.mark.parametrize('data_format', ['DELIMITED'])
@pytest.mark.parametrize('allow_extra_columns', [True])
@pytest.mark.parametrize('header_line', ['WITH_HEADER'])
@pytest.mark.skip('Not yet implemented')
def test_directory_origin_configuration_extra_column_prefix(sdc_builder, sdc_executor,
                                                            data_format, allow_extra_columns, header_line):
    pass


@pytest.mark.parametrize('data_format', ['LOG'])
@pytest.mark.parametrize('log_format', ['REGEX'])
def test_directory_origin_configuration_field_path_to_regex_group_mapping(sdc_builder, sdc_executor, data_format,
                                                                          log_format, shell_executor, file_writer):
    """Check if the file regex group mapping for the log format works properly. Here we consider logs from DC as our test data.
        We provide the DC with regex that groups data in date, time, timehalf, info, file and message fields."""
    files_directory = os.path.join('/tmp', get_random_string())
    file_name = 'custom_log_data.log'
    file_content = """2019-04-30 08:23:53 AM [INFO] [streamsets.sdk.sdc_api] Pipeline Filewriterpipeline5340a2b5-b792-45f7-ac44-cf3d6df1dc29 reached status EDITED (took 0.00 s).
2019-04-30 08:23:57 AM [INFO] [streamsets.sdk.sdc] Starting pipeline Filewriterpipeline5340a2b5-b792-45f7-ac44-cf3d6df1dc29 ...
2019-04-30 08:23:59 AM [INFO] [streamsets.sdk.sdc_api] Waiting for status ['RUNNING', 'FINISHED'] ..."""

    field_path_to_regex_group_mapping = [{"fieldPath": "/date","group": 1 },
                                         {"fieldPath": "/time","group": 2},
                                         {"fieldPath": "/timehalf", "group": 3},
                                         {"fieldPath": "/info", "group": 4},
                                         {"fieldPath": "/file", "group": 5},
                                         {"fieldPath": "/message", "group": 6}]

    try:
        logger.debug('Creating files directory %s ...', files_directory)
        shell_executor(f'mkdir {files_directory}')
        file_writer(os.path.join(files_directory, file_name), file_content)

        pipeline_builder = sdc_builder.get_pipeline_builder()
        directory = pipeline_builder.add_stage('Directory')
        directory.set_attributes(data_format=data_format,
                                 log_format=log_format,
                                 files_directory=files_directory,
                                 file_name_pattern_mode='GLOB',
                                 file_name_pattern='*.log',
                                 field_path_to_regex_group_mapping=field_path_to_regex_group_mapping,
                                 regular_expression="(\S+) (\S+) (\S+) (\S+) (\S+) (.*)"
                                 )
        trash = pipeline_builder.add_stage('Trash')
        directory >> trash
        pipeline = pipeline_builder.build('test_directory_origin_configuration_field_path_to_regex_group_mapping')

        sdc_executor.add_pipeline(pipeline)
        snapshot = sdc_executor.capture_snapshot(pipeline, start_pipeline=True, batches=1, batch_size=10).snapshot
        output_records = snapshot[directory].output
        sdc_executor.stop_pipeline(pipeline)
        assert output_records[0].field['/date'] == '2019-04-30'
        assert output_records[0].field['/time'] == '08:23:53'
        assert output_records[0].field['/file'] == '[streamsets.sdk.sdc_api]'
        assert output_records[0].field['/message'] == 'Pipeline Filewriterpipeline5340a2b5-b792-45f7-ac44-cf3d6df1dc29 reached status EDITED (took 0.00 s).'
        assert output_records[1].field['/date'] == '2019-04-30'
        assert output_records[1].field['/time'] == '08:23:57'
        assert output_records[1].field['/file'] == '[streamsets.sdk.sdc]'
        assert output_records[1].field[ '/message'] == 'Starting pipeline Filewriterpipeline5340a2b5-b792-45f7-ac44-cf3d6df1dc29 ...'
        assert output_records[2].field['/date'] == '2019-04-30'
        assert output_records[2].field['/time'] == '08:23:59'
        assert output_records[2].field['/file'] == '[streamsets.sdk.sdc_api]'
        assert output_records[2].field['/message'] == 'Waiting for status [\'RUNNING\', \'FINISHED\'] ...'
    finally:
        shell_executor(f'rm -r {files_directory}')


@pytest.mark.parametrize('file_name_pattern', ['pattern_check_processing_1.txt', '*.txt', 'pattern_*', '*_check_*'])
@sdc_min_version('3.4.1')
def test_directory_origin_configuration_file_name_pattern(sdc_builder, sdc_executor, shell_executor,
                                                          file_writer, file_name_pattern):
    """Check how DC process different forms of the file name patterns. """
    files_directory = os.path.join('/tmp', get_random_string())
    files_name = ['pattern_check_processing_1.txt', 'pattern_check_processing_2.txt']
    files_content = ["This is sample file111", "This is sample file222"]

    try:
        logger.debug('Creating files directory %s ...', files_directory)
        shell_executor(f'mkdir {files_directory}')
        file_writer(os.path.join(files_directory, files_name[0]), files_content[0])
        file_writer(os.path.join(files_directory, files_name[1]), files_content[1])

        pipeline_builder = sdc_builder.get_pipeline_builder()
        directory = pipeline_builder.add_stage('Directory')
        directory.set_attributes(data_format='TEXT',
                                file_name_pattern=file_name_pattern,
                                file_name_pattern_mode='GLOB',
                                files_directory=files_directory,
                                )
        trash = pipeline_builder.add_stage('Trash')
        directory >> trash
        pipeline = pipeline_builder.build('test_directory_origin_configuration_file_name_pattern')

        sdc_executor.add_pipeline(pipeline)
        snapshot = sdc_executor.capture_snapshot(pipeline, start_pipeline=True, batches=2, batch_size=10).snapshot
        raw_data = "\n".join(files_content)
        processed_data=""
        for snapshot_batch in snapshot.snapshot_batches:
            for value in snapshot_batch[directory.instance_name].output_lanes.values():
                for record in value:
                    if 'text' in record.value['value']:
                        rec = record.value['value']['text']['value']
                        processed_data +=  "\n" + rec if processed_data != "" else rec

        sdc_executor.stop_pipeline(pipeline)
        if file_name_pattern == 'pattern_check_processing_1.txt':
            assert files_content[0] == processed_data
        else:
            assert raw_data == processed_data
    finally:
        shell_executor(f'rm -r {files_directory}')



@pytest.mark.parametrize('file_name_pattern_mode', ['GLOB', 'REGEX'])
def test_directory_origin_configuration_file_name_pattern_mode(sdc_builder, sdc_executor, shell_executor,
                                                               file_writer, file_name_pattern_mode):
    """Check how DC process different file pattern mode. Here we will be creating 2 files.
        pattern_check_processing_1.txt and pattern_check_processing_22.txt.
        with regex we match only 1st file and with glob both files. """
    files_directory = os.path.join('/tmp', get_random_string())
    files_name = ['pattern_check_processing_1.txt', 'pattern_check_processing_22.txt']
    files_content = ["This is sample file111", "This is sample file222"]
    file_name_pattern = "*.txt" if file_name_pattern_mode == "GLOB" else "^p(.*)([0-9]{1})(\.txt)"
    no_of_batches = 2 if file_name_pattern_mode == "GLOB" else 1

    try:
        logger.debug('Creating files directory %s ...', files_directory)
        shell_executor(f'mkdir {files_directory}')
        file_writer(os.path.join(files_directory, files_name[0]), files_content[0])
        file_writer(os.path.join(files_directory, files_name[1]), files_content[1])

        pipeline_builder = sdc_builder.get_pipeline_builder()
        directory = pipeline_builder.add_stage('Directory')
        directory.set_attributes(data_format='TEXT',
                                 files_directory=files_directory,
                                 file_name_pattern_mode=file_name_pattern_mode,
                                 file_name_pattern=file_name_pattern)
        trash = pipeline_builder.add_stage('Trash')
        directory >> trash
        pipeline = pipeline_builder.build('test_directory_origin_configuration_file_name_pattern_mode')

        sdc_executor.add_pipeline(pipeline)
        snapshot = sdc_executor.capture_snapshot(pipeline, start_pipeline=True, batches=no_of_batches, batch_size=10).snapshot
        raw_data = "\n".join(files_content)
        processed_data = ""
        for snapshot_batch in snapshot.snapshot_batches:
            for value in snapshot_batch[directory.instance_name].output_lanes.values():
                for record in value:
                    if 'text' in record.value['value']:
                        rec = record.value['value']['text']['value']
                        processed_data += "\n" + rec if processed_data != "" else rec

        sdc_executor.stop_pipeline(pipeline)
        if file_name_pattern_mode == "GLOB":
            assert raw_data == processed_data
        else:
            assert files_content[0] == processed_data
    finally:
        shell_executor(f'rm -r {files_directory}')


@pytest.mark.parametrize('data_format', ['BINARY', 'DELIMITED', 'JSON', 'LOG', 'PROTOBUF', 'SDC_JSON', 'TEXT', 'XML'])
@pytest.mark.parametrize('compression_format', ['ARCHIVE', 'COMPRESSED_ARCHIVE'])
@pytest.mark.skip('Not yet implemented')
def test_directory_origin_configuration_file_name_pattern_within_compressed_directory(sdc_builder, sdc_executor,
                                                                                      data_format, compression_format):
    pass


@pytest.mark.parametrize('file_post_processing', ['ARCHIVE', 'DELETE', 'NONE'])
@sdc_min_version('3.4.1')
def test_directory_origin_configuration_file_post_processing(sdc_builder, sdc_executor, file_post_processing, shell_executor, file_writer):
    """Verify that the File post processing configuration is used as part of post-processing activities archive, delete and no operaration."""
    files_directory = os.path.join('/tmp', get_random_string())
    archive_directory = os.path.join('/tmp', get_random_string())
    FILE_NAME = 'streamsets_test.txt'
    FILE_CONTENTS = "File content for testing purpose."

    try:
        logger.debug('Creating files directory %s ...', files_directory)
        shell_executor(f'mkdir {files_directory}')
        file_writer(os.path.join(files_directory, FILE_NAME), FILE_CONTENTS)

        logger.debug('Creating archive directory %s ...', archive_directory)
        shell_executor(f'mkdir {archive_directory}')

        pipeline_builder = sdc_builder.get_pipeline_builder()
        directory = pipeline_builder.add_stage('Directory')
        directory.set_attributes(archive_directory=archive_directory,
                                 data_format='TEXT',
                                 files_directory=files_directory,
                                 file_name_pattern=FILE_NAME,
                                 file_post_processing=file_post_processing)
        trash = pipeline_builder.add_stage('Trash')
        directory >> trash
        pipeline = pipeline_builder.build()

        sdc_executor.add_pipeline(pipeline)
        snapshot = sdc_executor.capture_snapshot(pipeline, start_pipeline=True).snapshot
        record = snapshot[directory].output[0]
        assert record.field['text'] == FILE_CONTENTS
        sdc_executor.stop_pipeline(pipeline)

        if file_post_processing == 'NONE':
            #Check if the file is in tact by rerunning the pipeline
            sdc_executor.reset_origin(pipeline)
            snapshot = sdc_executor.capture_snapshot(pipeline, start_pipeline=True).snapshot
            record = snapshot[directory].output[0]
            assert record.field['text'] == FILE_CONTENTS
            sdc_executor.stop_pipeline(pipeline)
        elif file_post_processing in ['ARCHIVE', 'DELETE']:
            # Confirm that the file has been archived by taking another snapshot and asserting to its emptiness.
            sdc_executor.reset_origin(pipeline)
            snapshot = sdc_executor.capture_snapshot(pipeline, start_pipeline=True).snapshot
            assert not snapshot[directory].output

        if file_post_processing == 'ARCHIVE':
            logger.info('Verifying that file %s was moved as part of post-processing ...', FILE_NAME)
            pipeline_builder = sdc_builder.get_pipeline_builder()
            directory = pipeline_builder.add_stage('Directory')
            directory.set_attributes(data_format='TEXT',
                                     files_directory=archive_directory,
                                     file_name_pattern=FILE_NAME)
            trash = pipeline_builder.add_stage('Trash')
            directory >> trash
            pipeline = pipeline_builder.build()

            sdc_executor.add_pipeline(pipeline)
            snapshot = sdc_executor.capture_snapshot(pipeline, start_pipeline=True).snapshot
            record = snapshot[directory].output[0]
            assert record.field['text'] == FILE_CONTENTS
    finally:
        shell_executor(f'rm -r {files_directory} {archive_directory}')
        if sdc_executor.get_pipeline_status(pipeline).response.json().get('status') == 'RUNNING':
            sdc_executor.stop_pipeline(pipeline)


def test_directory_origin_configuration_files_directory(sdc_builder, sdc_executor, shell_executor,
                                                        file_writer):
    """Check if the file directory configuration works properly """
    files_directory = os.path.join('/tmp', get_random_string())
    files_name = ['pattern_check_processing_1.txt', 'pattern_check_processing_22.txt']
    files_content = ["This is sample file111", "This is sample file222"]

    try:
        logger.debug('Creating files directory %s ...', files_directory)
        shell_executor(f'mkdir {files_directory}')
        file_writer(os.path.join(files_directory, files_name[0]), files_content[0])
        file_writer(os.path.join(files_directory, files_name[1]), files_content[1])

        pipeline_builder = sdc_builder.get_pipeline_builder()
        directory = pipeline_builder.add_stage('Directory')
        directory.set_attributes(data_format='TEXT',
                                 files_directory=files_directory,
                                 file_name_pattern_mode='GLOB',
                                 file_name_pattern='*.txt')
        trash = pipeline_builder.add_stage('Trash')
        directory >> trash
        pipeline = pipeline_builder.build('test_directory_origin_configuration_files_directory')

        sdc_executor.add_pipeline(pipeline)
        snapshot = sdc_executor.capture_snapshot(pipeline, start_pipeline=True, batches=2, batch_size=10).snapshot
        raw_data = "\n".join(files_content)
        processed_data = ""
        for snapshot_batch in snapshot.snapshot_batches:
            for value in snapshot_batch[directory.instance_name].output_lanes.values():
                for record in value:
                    if 'text' in record.value['value']:
                        rec = record.value['value']['text']['value']
                        processed_data += "\n" + rec if processed_data != "" else rec

        sdc_executor.stop_pipeline(pipeline)
        assert raw_data == processed_data
    finally:
        shell_executor(f'rm -r {files_directory}')


def test_directory_origin_configuration_first_file_to_process(sdc_builder, sdc_executor,
                                                              file_writer, shell_executor):
    files_directory = os.path.join('/tmp', get_random_string())
    FIRST_FILE_NAME = 'b.txt'
    FIRST_FILE_CONTENTS = 'This is file b'
    EARLIER_FILE_NAME = 'a.txt'
    EARLIER_FILE_CONTENTS = 'This is file a'

    try:
        logger.debug('Creating files directory %s ...', files_directory)
        shell_executor(f'mkdir {files_directory}')
        file_writer(os.path.join(files_directory, FIRST_FILE_NAME), FIRST_FILE_CONTENTS)
        file_writer(os.path.join(files_directory, EARLIER_FILE_NAME), EARLIER_FILE_CONTENTS)

        pipeline_builder = sdc_builder.get_pipeline_builder()
        directory = pipeline_builder.add_stage('Directory')
        directory.set_attributes(data_format='TEXT',
                                 files_directory=files_directory,
                                 file_name_pattern='*.txt',
                                 first_file_to_process=FIRST_FILE_NAME)
        trash = pipeline_builder.add_stage('Trash')
        directory >> trash
        pipeline = pipeline_builder.build()

        sdc_executor.add_pipeline(pipeline)
        snapshot = sdc_executor.capture_snapshot(pipeline, start_pipeline=True, batches=2).snapshot
        records = [record.field
                   for batch in snapshot.snapshot_batches
                   for record in batch.stage_outputs[directory.instance_name].output]
        assert len(records) == 1
        assert records[0] == {'text': FIRST_FILE_CONTENTS}
        sdc_executor.stop_pipeline(pipeline)
    finally:
        shell_executor(f'rm -r {files_directory}')
        if sdc_executor.get_pipeline_status(pipeline).response.json().get('status') == 'RUNNING':
            sdc_executor.stop_pipeline(pipeline)


@pytest.mark.parametrize('data_format', ['LOG'])
@pytest.mark.parametrize('log_format', ['GROK'])
@pytest.mark.skip('Not yet implemented')
def test_directory_origin_configuration_grok_pattern(sdc_builder, sdc_executor, data_format, log_format):
    pass


@pytest.mark.parametrize('data_format', ['LOG'])
@pytest.mark.parametrize('log_format', ['GROK'])
@pytest.mark.skip('Not yet implemented')
def test_directory_origin_configuration_grok_pattern_definition(sdc_builder, sdc_executor, data_format, log_format):
    pass


@pytest.mark.parametrize('data_format', ['DELIMITED'])
@pytest.mark.parametrize('header_line', ['IGNORE_HEADER', 'NO_HEADER', 'WITH_HEADER'])
@pytest.mark.skip('Not yet implemented')
def test_directory_origin_configuration_header_line(sdc_builder, sdc_executor, data_format, header_line):
    pass


@pytest.mark.parametrize('data_format', ['DATAGRAM', 'DELIMITED', 'JSON', 'LOG', 'TEXT', 'XML'])
@pytest.mark.parametrize('ignore_control_characters', [False, True])
@pytest.mark.skip('Not yet implemented')
def test_directory_origin_configuration_ignore_control_characters(sdc_builder, sdc_executor,
                                                                  data_format, ignore_control_characters):
    pass


@pytest.mark.parametrize('delimiter_format_type', ['CUSTOM'])
@pytest.mark.parametrize('data_format', ['DELIMITED'])
@pytest.mark.parametrize('ignore_empty_lines', [False, True])
@pytest.mark.skip('Not yet implemented')
def test_directory_origin_configuration_ignore_empty_lines(sdc_builder, sdc_executor,
                                                           delimiter_format_type, data_format, ignore_empty_lines):
    pass


@pytest.mark.parametrize('use_custom_delimiter', [True])
@pytest.mark.parametrize('data_format', ['TEXT'])
@pytest.mark.parametrize('include_custom_delimiter', [False, True])
def test_directory_origin_configuration_include_custom_delimiter(sdc_builder, sdc_executor,
                                                                 use_custom_delimiter, data_format,
                                                                 include_custom_delimiter,
                                                                 shell_executor, file_writer):
    test_directory_origin_configuration_custom_delimiter(sdc_builder, sdc_executor,
                                                         use_custom_delimiter, data_format,
                                                         '|', shell_executor, file_writer, include_custom_delimiter)


@pytest.mark.parametrize('data_format', ['XML'])
@pytest.mark.parametrize('include_field_xpaths', [False, True])
@pytest.mark.skip('Not yet implemented')
def test_directory_origin_configuration_include_field_xpaths(sdc_builder, sdc_executor,
                                                             data_format, include_field_xpaths):
    pass


@pytest.mark.parametrize('data_format', ['JSON'])
@pytest.mark.parametrize('json_content', ['ARRAY_OBJECTS', 'MULTIPLE_OBJECTS'])
@pytest.mark.skip('Not yet implemented')
def test_directory_origin_configuration_json_content(sdc_builder, sdc_executor, data_format, json_content):
    pass


@pytest.mark.parametrize('data_format', ['DELIMITED'])
@pytest.mark.skip('Not yet implemented')
def test_directory_origin_configuration_lines_to_skip(sdc_builder, sdc_executor, data_format):
    pass


@pytest.mark.parametrize('data_format', ['LOG'])
@pytest.mark.parametrize('log_format', ['APACHE_CUSTOM_LOG_FORMAT', 'APACHE_ERROR_LOG_FORMAT', 'CEF',
                                        'COMBINED_LOG_FORMAT', 'COMMON_LOG_FORMAT', 'GROK', 'LEEF', 'LOG4J', 'REGEX'])
@pytest.mark.skip('Not yet implemented')
def test_directory_origin_configuration_log_format(sdc_builder, sdc_executor, data_format, log_format):
    pass


@pytest.mark.parametrize('data_format', ['AVRO'])
@pytest.mark.parametrize('lookup_schema_by', ['AUTO', 'ID', 'SUBJECT'])
@pytest.mark.skip('Not yet implemented')
def test_directory_origin_configuration_lookup_schema_by(sdc_builder, sdc_executor, data_format, lookup_schema_by):
    pass


@pytest.mark.parametrize('data_format', ['BINARY'])
@pytest.mark.skip('Not yet implemented')
def test_directory_origin_configuration_max_data_size_in_bytes(sdc_builder, sdc_executor, data_format):
    pass


@pytest.mark.skip('Not yet implemented')
def test_directory_origin_configuration_max_files_soft_limit(sdc_builder, sdc_executor):
    pass


@pytest.mark.parametrize('data_format', ['TEXT'])
@pytest.mark.skip('Not yet implemented')
def test_directory_origin_configuration_max_line_length(sdc_builder, sdc_executor, data_format):
    pass


@pytest.mark.parametrize('data_format', ['LOG'])
@pytest.mark.skip('Not yet implemented')
def test_directory_origin_configuration_max_line_length(sdc_builder, sdc_executor, data_format):
    pass


@pytest.mark.parametrize('data_format', ['JSON'])
@pytest.mark.skip('Not yet implemented')
def test_directory_origin_configuration_max_object_length_in_chars(sdc_builder, sdc_executor, data_format):
    pass


@pytest.mark.parametrize('data_format', ['DELIMITED', 'XML'])
@pytest.mark.skip('Not yet implemented')
def test_directory_origin_configuration_max_record_length_in_chars(sdc_builder, sdc_executor, data_format):
    pass


@pytest.mark.parametrize('data_format', ['NETFLOW'])
@pytest.mark.skip('Not yet implemented')
def test_directory_origin_configuration_max_templates_in_cache(sdc_builder, sdc_executor, data_format):
    pass


@pytest.mark.parametrize('data_format', ['DATAGRAM'])
@pytest.mark.parametrize('datagram_packet_format', ['NETFLOW'])
@pytest.mark.skip('Not yet implemented')
def test_directory_origin_configuration_max_templates_in_cache(sdc_builder, sdc_executor,
                                                               data_format, datagram_packet_format):
    pass


@pytest.mark.parametrize('data_format', ['PROTOBUF'])
@pytest.mark.skip('Not yet implemented')
def test_directory_origin_configuration_message_type(sdc_builder, sdc_executor, data_format):
    pass


@pytest.mark.parametrize('data_format', ['XML'])
@pytest.mark.skip('Not yet implemented')
def test_directory_origin_configuration_namespaces(sdc_builder, sdc_executor, data_format):
    pass


@pytest.mark.parametrize('data_format', ['DELIMITED'])
@pytest.mark.parametrize('parse_nulls', [True])
@pytest.mark.skip('Not yet implemented')
def test_directory_origin_configuration_null_constant(sdc_builder, sdc_executor, data_format, parse_nulls):
    pass


@pytest.mark.skip('Not yet implemented')
def test_directory_origin_configuration_number_of_threads(sdc_builder, sdc_executor):
    pass


@pytest.mark.parametrize('data_format', ['LOG'])
@pytest.mark.parametrize('log_format', ['LOG4J'])
@pytest.mark.parametrize('on_parse_error', ['ERROR', 'IGNORE', 'INCLUDE_AS_STACK_TRACE'])
@pytest.mark.skip('Not yet implemented')
def test_directory_origin_configuration_on_parse_error(sdc_builder, sdc_executor,
                                                       data_format, log_format, on_parse_error):
    pass


@pytest.mark.parametrize('on_record_error', ['DISCARD', 'STOP_PIPELINE', 'TO_ERROR'])
@pytest.mark.skip('Not yet implemented')
def test_directory_origin_configuration_on_record_error(sdc_builder, sdc_executor, on_record_error):
    pass


@pytest.mark.parametrize('data_format', ['XML'])
@pytest.mark.parametrize('output_field_attributes', [False, True])
@pytest.mark.skip('Not yet implemented')
def test_directory_origin_configuration_output_field_attributes(sdc_builder, sdc_executor,
                                                                data_format, output_field_attributes):
    pass


@pytest.mark.parametrize('data_format', ['DELIMITED'])
@pytest.mark.parametrize('parse_nulls', [False, True])
@pytest.mark.skip('Not yet implemented')
def test_directory_origin_configuration_parse_nulls(sdc_builder, sdc_executor, data_format, parse_nulls):
    pass


@pytest.mark.parametrize('read_order', ['TIMESTAMP'])
@pytest.mark.parametrize('process_subdirectories', [False, True])
def test_directory_origin_configuration_process_subdirectories(sdc_builder, sdc_executor,
                                                               read_order, process_subdirectories, shell_executor, file_writer):
    """Check if the process_subdirectories configuration works properly. Here we will create  two files one
        in root level (direcotry which we process) and one in nested directory"""
    files_directory = os.path.join('/tmp', get_random_string())
    inner_direcotry = os.path.join(files_directory, get_random_string())
    files_name = ['pattern_check_processing_1.txt', 'pattern_check_processing_2.txt']
    files_content = ["This is sample file111", "This is sample file222"]
    no_of_batches = 2 if process_subdirectories else 1

    try:
        logger.debug('Creating files directory %s ...', files_directory)
        shell_executor(f'mkdir {files_directory}')
        logger.debug('Creating nested direcotry within files directory %s ...', files_directory)
        shell_executor(f'mkdir {inner_direcotry}')
        file_writer(os.path.join(files_directory, files_name[0]), files_content[0])
        file_writer(os.path.join(inner_direcotry, files_name[1]), files_content[1])

        pipeline_builder = sdc_builder.get_pipeline_builder()
        directory = pipeline_builder.add_stage('Directory')
        directory.set_attributes(data_format='TEXT',
                                 files_directory=files_directory,
                                 process_subdirectories=process_subdirectories,
                                 read_order=read_order,
                                 file_name_pattern_mode='GLOB',
                                 file_name_pattern='*.txt')
        trash = pipeline_builder.add_stage('Trash')
        directory >> trash
        pipeline = pipeline_builder.build('test_directory_origin_configuration_process_subdirectories')

        sdc_executor.add_pipeline(pipeline)
        snapshot = sdc_executor.capture_snapshot(pipeline, start_pipeline=True, batches=no_of_batches, batch_size=10).snapshot
        raw_data = "\n".join(files_content) if process_subdirectories else files_content[0]
        processed_data = ""
        for snapshot_batch in snapshot.snapshot_batches:
            for value in snapshot_batch[directory.instance_name].output_lanes.values():
                for record in value:
                    if 'text' in record.value['value']:
                        rec = record.value['value']['text']['value']
                        processed_data += "\n" + rec if processed_data != "" else rec

        sdc_executor.stop_pipeline(pipeline)
        assert raw_data == processed_data
    finally:
        shell_executor(f'rm -r {files_directory}')


@pytest.mark.parametrize('data_format', ['PROTOBUF'])
@pytest.mark.skip('Not yet implemented')
def test_directory_origin_configuration_protobuf_descriptor_file(sdc_builder, sdc_executor, data_format):
    pass


@pytest.mark.parametrize('delimiter_format_type', ['CUSTOM'])
@pytest.mark.parametrize('data_format', ['DELIMITED'])
@pytest.mark.parametrize('quote_character', ['\t', ';' , ' '])
def test_directory_origin_configuration_quote_character(sdc_builder, sdc_executor, delimiter_format_type, data_format,
							 quote_character, shell_executor, file_writer):
    """ Verify if DC can read the delimited file with custom quote character"""
    files_directory = os.path.join('/tmp', get_random_string())
    FILE_NAME = 'custom_delimited_file.csv'
    FILE_CONTENTS = """{quote_character}Field11,{quote_character},Field12,{quote_character},Field13{quote_character}
{quote_character}Field,21{quote_character},Field22,Field23""".format(quote_character=quote_character)

    try:
        logger.debug('Creating files directory %s ...', files_directory)
        shell_executor(f'mkdir {files_directory}')
        file_writer(os.path.join(files_directory, FILE_NAME), FILE_CONTENTS)

        pipeline_builder = sdc_builder.get_pipeline_builder()
        directory = pipeline_builder.add_stage('Directory')
        directory.set_attributes(data_format=data_format,
                                 files_directory=files_directory,
                                 file_name_pattern="custom_delimited_*",
                                 file_name_pattern_mode='GLOB',
                                 delimiter_format_type=delimiter_format_type,
                                 delimiter_character=",",
				  quote_character=quote_character
                                 )
        trash = pipeline_builder.add_stage('Trash')
        directory >> trash
        pipeline = pipeline_builder.build()
        sdc_executor.add_pipeline(pipeline)
        snapshot = sdc_executor.capture_snapshot(pipeline, start_pipeline=True, batch_size=3).snapshot
        sdc_executor.stop_pipeline(pipeline)
        output_records = snapshot[directory.instance_name].output

        assert 2 == len(output_records)
        assert output_records[0].get_field_data('/0') == 'Field11,'
        assert output_records[0].get_field_data('/1') == 'Field12'
        assert output_records[0].get_field_data('/2') == ',Field13'
        assert output_records[1].get_field_data('/0') == 'Field,21'
        assert output_records[1].get_field_data('/1') == 'Field22'
        assert output_records[1].get_field_data('/2') == 'Field23'

    finally:
        shell_executor(f'rm -r {files_directory}')



@pytest.mark.parametrize('data_format', ['WHOLE_FILE'])
@pytest.mark.skip('Not yet implemented')
def test_directory_origin_configuration_rate_per_second(sdc_builder, sdc_executor, data_format):
    pass


@pytest.mark.parametrize('read_order', ['LEXICOGRAPHICAL', 'TIMESTAMP'])
def test_directory_origin_configuration_read_order(sdc_builder, sdc_executor, shell_executor,
                                                   file_writer, read_order):
    """Check how DC process different file pattern mode. Here we will be creating 2 files.
            pattern_check_processing_0.txt and pattern_check_processing_01.txt.
            with regex we match only 1st file and with glob both files. """
    files_directory = os.path.join('/tmp', get_random_string())
    FILE_NAME1= 'b_read_order_check.txt'
    FILE_CONTENTS1 = "This is B file content"
    FILE_NAME2 = 'a_read_order_check.txt'
    FILE_CONTENTS2 = "This is A file content"

    try:
        logger.debug('Creating files directory %s ...', files_directory)
        shell_executor(f'mkdir {files_directory}')
        file_writer(os.path.join(files_directory, FILE_NAME1), FILE_CONTENTS1)
        time.sleep(5)
        file_writer(os.path.join(files_directory, FILE_NAME2), FILE_CONTENTS2)

        pipeline_builder = sdc_builder.get_pipeline_builder()
        directory = pipeline_builder.add_stage('Directory')
        directory.set_attributes(data_format='TEXT',
                                 files_directory=files_directory,
                                 file_name_pattern_mode="GLOB",
                                 file_name_pattern="*.txt",
                                 read_order=read_order)
        trash = pipeline_builder.add_stage('Trash')
        directory >> trash
        pipeline = pipeline_builder.build('test_directory_origin_configuration_read_order')

        sdc_executor.add_pipeline(pipeline)
        snapshot = sdc_executor.capture_snapshot(pipeline, start_pipeline=True, batches=2, batch_size=10).snapshot
        processed_data = ""
        for snapshot_batch in snapshot.snapshot_batches:
            for value in snapshot_batch[directory.instance_name].output_lanes.values():
                for record in value:
                    if 'text' in record.value['value']:
                        rec = record.value['value']['text']['value']
                        processed_data += "\n" + rec if processed_data != "" else rec

        sdc_executor.stop_pipeline(pipeline)
        if read_order == "LEXICOGRAPHICAL":
            raw_data = FILE_CONTENTS2 + "\n" + FILE_CONTENTS1
        else:
            raw_data = FILE_CONTENTS1 + "\n" + FILE_CONTENTS2
        assert raw_data == processed_data
    finally:
        shell_executor(f'rm -r {files_directory}')


@pytest.mark.parametrize('data_format', ['NETFLOW'])
@pytest.mark.parametrize('record_generation_mode', ['INTERPRETED_ONLY', 'RAW_AND_INTERPRETED', 'RAW_ONLY'])
@pytest.mark.skip('Not yet implemented')
def test_directory_origin_configuration_record_generation_mode(sdc_builder, sdc_executor,
                                                               data_format, record_generation_mode):
    pass


@pytest.mark.parametrize('data_format', ['DATAGRAM'])
@pytest.mark.parametrize('datagram_packet_format', ['NETFLOW'])
@pytest.mark.parametrize('record_generation_mode', ['INTERPRETED_ONLY', 'RAW_AND_INTERPRETED', 'RAW_ONLY'])
@pytest.mark.skip('Not yet implemented')
def test_directory_origin_configuration_record_generation_mode(sdc_builder, sdc_executor,
                                                               data_format, datagram_packet_format,
                                                               record_generation_mode):
    pass


@pytest.mark.parametrize('data_format', ['LOG'])
@pytest.mark.parametrize('log_format', ['REGEX'])
@pytest.mark.parametrize('regular_expression', ["(\S+) (\S+) (\S+) (\S+) (\S+) (.*)", "(\S+)(\W+)(\S+)\[(\W+)\](\S+)(\W+)"])
@sdc_min_version('3.4.1')
def test_directory_origin_configuration_regular_expression(sdc_builder, sdc_executor, data_format,
                                                           log_format, shell_executor, file_writer, regular_expression):
    """Check if the regular expression configuration works. Here we consider logs from DC as our test data.
        There are two interations of this test case. One with valid regex which should parse logs. Another with invalid regex
        which should produce null or no result. """
    files_directory = os.path.join('/tmp', get_random_string())
    file_name = 'custom_log_data.log'
    file_content = """2019-04-30 08:23:53 AM [INFO] [streamsets.sdk.sdc_api] Pipeline Filewriterpipeline5340a2b5-b792-45f7-ac44-cf3d6df1dc29 reached status EDITED (took 0.00 s).
    2019-04-30 08:23:57 AM [INFO] [streamsets.sdk.sdc] Starting pipeline Filewriterpipeline5340a2b5-b792-45f7-ac44-cf3d6df1dc29 ..."""

    field_path_to_regex_group_mapping = [{"fieldPath": "/date", "group": 1},
                                         {"fieldPath": "/time", "group": 2},
                                         {"fieldPath": "/timehalf", "group": 3},
                                         {"fieldPath": "/info", "group": 4},
                                         {"fieldPath": "/file", "group": 5},
                                         {"fieldPath": "/message", "group": 6}]

    try:
        logger.debug('Creating files directory %s ...', files_directory)
        shell_executor(f'mkdir {files_directory}')
        file_writer(os.path.join(files_directory, file_name), file_content)

        pipeline_builder = sdc_builder.get_pipeline_builder()
        directory = pipeline_builder.add_stage('Directory')
        directory.set_attributes(data_format=data_format,
                                 log_format=log_format,
                                 files_directory=files_directory,
                                 file_name_pattern_mode='GLOB',
                                 file_name_pattern='*.log',
                                 field_path_to_regex_group_mapping=field_path_to_regex_group_mapping,
                                 regular_expression=regular_expression
                                 )
        trash = pipeline_builder.add_stage('Trash')
        directory >> trash
        pipeline = pipeline_builder.build('test_directory_origin_configuration_regular_expression')

        sdc_executor.add_pipeline(pipeline)
        snapshot = sdc_executor.capture_snapshot(pipeline, start_pipeline=True, batches=1, batch_size=10).snapshot
        output_records = snapshot[directory].output
        sdc_executor.stop_pipeline(pipeline)
        if regular_expression == "(\S+)(\W+)(\S+)\[(\W+)\](\S+)(\W+)":
            assert not output_records
        else:
            assert output_records[0].field['/date'] == '2019-04-30'
            assert output_records[0].field['/time'] == '08:23:53'
            assert output_records[0].field['/file'] == '[streamsets.sdk.sdc_api]'
            assert output_records[0].field['/message'] == 'Pipeline Filewriterpipeline5340a2b5-b792-45f7-ac44-cf3d6df1dc29 reached status EDITED (took 0.00 s).'
            assert output_records[1].field['/date'] == '2019-04-30'
            assert output_records[1].field['/time'] == '08:23:57'
            assert output_records[1].field['/file'] == '[streamsets.sdk.sdc]'
            assert output_records[1].field['/message'] == 'Starting pipeline Filewriterpipeline5340a2b5-b792-45f7-ac44-cf3d6df1dc29 ...'
    finally:
        shell_executor(f'rm -r {files_directory}')


@pytest.mark.parametrize('data_format', ['LOG'])
@pytest.mark.parametrize('retain_original_line', [False, True])
@pytest.mark.skip('Not yet implemented')
def test_directory_origin_configuration_retain_original_line(sdc_builder, sdc_executor,
                                                             data_format, retain_original_line):
    pass


@pytest.mark.parametrize('data_format', ['DELIMITED'])
@pytest.mark.parametrize('root_field_type', ['LIST', 'LIST_MAP'])
@pytest.mark.skip('Not yet implemented')
def test_directory_origin_configuration_root_field_type(sdc_builder, sdc_executor, data_format, root_field_type):
    pass


@pytest.mark.parametrize('data_format', ['AVRO'])
@pytest.mark.parametrize('lookup_schema_by', ['ID'])
@pytest.mark.skip('Not yet implemented')
def test_directory_origin_configuration_schema_id(sdc_builder, sdc_executor, data_format, lookup_schema_by):
    pass


@pytest.mark.parametrize('data_format', ['AVRO'])
@pytest.mark.skip('Not yet implemented')
def test_directory_origin_configuration_schema_registry_urls(sdc_builder, sdc_executor, data_format):
    pass


@pytest.mark.parametrize('data_format', ['AVRO'])
@pytest.mark.parametrize('lookup_schema_by', ['SUBJECT'])
@pytest.mark.skip('Not yet implemented')
def test_directory_origin_configuration_schema_subject(sdc_builder, sdc_executor, data_format, lookup_schema_by):
    pass


@pytest.mark.skip('Not yet implemented')
def test_directory_origin_configuration_spooling_period_in_secs(sdc_builder, sdc_executor):
    pass


@pytest.mark.parametrize('data_format', ['NETFLOW'])
@pytest.mark.skip('Not yet implemented')
def test_directory_origin_configuration_template_cache_timeout_in_ms(sdc_builder, sdc_executor, data_format):
    pass


@pytest.mark.parametrize('data_format', ['DATAGRAM'])
@pytest.mark.parametrize('datagram_packet_format', ['NETFLOW'])
@pytest.mark.skip('Not yet implemented')
def test_directory_origin_configuration_template_cache_timeout_in_ms(sdc_builder, sdc_executor,
                                                                     data_format, datagram_packet_format):
    pass


@pytest.mark.parametrize('data_format', ['LOG'])
@pytest.mark.parametrize('log_format', ['LOG4J'])
@pytest.mark.parametrize('on_parse_error', ['INCLUDE_AS_STACK_TRACE'])
@pytest.mark.skip('Not yet implemented')
def test_directory_origin_configuration_trim_stack_trace_to_length(sdc_builder, sdc_executor,
                                                                   data_format, log_format, on_parse_error):
    pass


@pytest.mark.parametrize('data_format', ['DATAGRAM'])
@pytest.mark.parametrize('datagram_packet_format', ['COLLECTD'])
@pytest.mark.skip('Not yet implemented')
def test_directory_origin_configuration_typesdb_file_path(sdc_builder, sdc_executor,
                                                          data_format, datagram_packet_format):
    pass


@pytest.mark.parametrize('data_format', ['TEXT'])
@pytest.mark.parametrize('use_custom_delimiter', [False, True])
def test_directory_origin_configuration_use_custom_delimiter(sdc_builder, sdc_executor,
                                                             data_format, use_custom_delimiter,
                                                             shell_executor, file_writer):
    test_directory_origin_configuration_custom_delimiter(sdc_builder, sdc_executor,
                                                         use_custom_delimiter, data_format,
                                                         '|', shell_executor, file_writer, False)


@pytest.mark.parametrize('data_format', ['LOG'])
@pytest.mark.parametrize('log_format', ['LOG4J'])
@pytest.mark.parametrize('use_custom_log_format', [False, True])
@pytest.mark.skip('Not yet implemented')
def test_directory_origin_configuration_use_custom_log_format(sdc_builder, sdc_executor,
                                                              data_format, log_format, use_custom_log_format):
<<<<<<< HEAD
    pass
=======
    pass


## Start of general supportive functions
def get_text_file_content(file_number):
    return '\n'.join(['This is line{}{}'.format(str(file_number), i) for i in range(1, 4)])
>>>>>>> 89528c7c
<|MERGE_RESOLUTION|>--- conflicted
+++ resolved
@@ -15,12 +15,10 @@
 import logging
 import math
 import os
-<<<<<<< HEAD
-import math
 import time
-=======
+
 from collections import OrderedDict
->>>>>>> 89528c7c
+
 
 import pytest
 from streamsets.sdk.sdc_api import StartError
@@ -226,32 +224,7 @@
 def test_directory_origin_configuration_avro_schema(sdc_builder, sdc_executor, data_format):
     pass
 
-@pytest.mark.parametrize('batch_size_in_recs', [2, 3, 4])
-def test_directory_origin_configuration_batch_size_in_recs(sdc_builder, sdc_executor, shell_executor, file_writer, batch_size_in_recs):
-    """
-        Verify batch size in records (batch_size_in_recs) configuration for various values.
-        e.g. For 2 files with each containing 3 records. Verify with batch_size_in_recs = 2 (less than records per file), 3 (equal to number of records per file), 4 (greater than number of records per file)
-    """
-    files_directory = os.path.join('/tmp', get_random_string())
-    FILE_NAME1 = 'streamsets_temp1.txt'
-    FILE_NAME2 = 'streamsets_temp2.txt'
-    FILE_CONTENTS1 = """This is line11
-This is line12
-This is line13"""
-    FILE_CONTENTS2 = """This is line21
-This is line22
-This is line23"""
-    no_of_batches = math.ceil(6/batch_size_in_recs)
-
-    try:
-        logger.debug('Creating files directory %s ...', files_directory)
-        shell_executor(f'mkdir {files_directory}')
-        file_writer(os.path.join(files_directory, FILE_NAME1), FILE_CONTENTS1)
-        file_writer(os.path.join(files_directory, FILE_NAME2), FILE_CONTENTS2)
-
-<<<<<<< HEAD
-
-=======
+
 @pytest.mark.parametrize('batch_size_in_recs', [2, 3, 4])
 def test_directory_origin_configuration_batch_size_in_recs(sdc_builder, sdc_executor, shell_executor,
                                                            file_writer, batch_size_in_recs):
@@ -273,35 +246,16 @@
         shell_executor(f'mkdir {files_directory}')
         file_writer(os.path.join(files_directory, FILE_NAME_1), FILE_CONTENTS_1)
         file_writer(os.path.join(files_directory, FILE_NAME_2), FILE_CONTENTS_2)
->>>>>>> 89528c7c
 
         pipeline_builder = sdc_builder.get_pipeline_builder()
         directory = pipeline_builder.add_stage('Directory')
         directory.set_attributes(data_format='TEXT',
                                  files_directory=files_directory,
-<<<<<<< HEAD
-                                 file_name_pattern="*.txt",
-=======
                                  file_name_pattern='*.txt',
->>>>>>> 89528c7c
                                  batch_size_in_recs=batch_size_in_recs)
         trash = pipeline_builder.add_stage('Trash')
         directory >> trash
         pipeline = pipeline_builder.build()
-<<<<<<< HEAD
-        sdc_executor.add_pipeline(pipeline)
-        snapshot = sdc_executor.capture_snapshot(pipeline, start_pipeline=True, batches=no_of_batches, batch_size=10).snapshot
-        raw_data = FILE_CONTENTS1 + "\n" + FILE_CONTENTS2
-        stage_output = ""
-        for snapshot_batch in snapshot.snapshot_batches:
-            for value in snapshot_batch[directory.instance_name].output_lanes.values():
-                for record in value:
-                    if 'text' in record.value['value']:
-                        rec = record.value['value']['text']['value']
-                        stage_output +=  "\n" + rec if stage_output != "" else rec
-        assert raw_data == stage_output
-        sdc_executor.stop_pipeline(pipeline)
-=======
 
         sdc_executor.add_pipeline(pipeline)
         snapshot = sdc_executor.capture_snapshot(pipeline, start_pipeline=True, batches=number_of_batches).snapshot
@@ -316,7 +270,6 @@
                     temp.append(str(record.field['text']))
         stage_output = '\n'.join(temp)
         assert raw_data == stage_output
->>>>>>> 89528c7c
     finally:
         shell_executor(f'rm -r {files_directory}')
 
@@ -1639,13 +1592,10 @@
 @pytest.mark.skip('Not yet implemented')
 def test_directory_origin_configuration_use_custom_log_format(sdc_builder, sdc_executor,
                                                               data_format, log_format, use_custom_log_format):
-<<<<<<< HEAD
-    pass
-=======
     pass
 
 
 ## Start of general supportive functions
 def get_text_file_content(file_number):
     return '\n'.join(['This is line{}{}'.format(str(file_number), i) for i in range(1, 4)])
->>>>>>> 89528c7c
+
