#
# -*- stage: com_streamsets_pipeline_stage_origin_spooldir_SpoolDirDSource -*-
#
# -*- start test template -*-
#     pipeline_builder = sdc_builder.get_pipeline_builder()
#     directory = pipeline_builder.add_stage('Directory')
#     directory.set_attributes({stage_attributes})
#     trash = pipeline_builder.add_stage('Trash')
#     directory >> trash
#
#     pipeline = pipeline_builder.build()
#     sdc_executor.add_pipeline(pipeline)
# -*- end test template -*-
#
import json
import logging
import math
import os
<<<<<<< HEAD
import string
import tempfile
=======
>>>>>>> 47cb7ea9
from collections import OrderedDict

import pytest
from streamsets.sdk.sdc_api import StartError
from streamsets.testframework.utils import get_random_string
from xml.etree import ElementTree

logger = logging.getLogger(__file__)


@pytest.mark.parametrize('data_format', ['DELIMITED'])
@pytest.mark.parametrize('header_line', ['WITH_HEADER'])
@pytest.mark.parametrize('extra_columns_present', [False, True])
@pytest.mark.parametrize('allow_extra_columns', [False, True])
def test_directory_origin_configuration_allow_extra_columns(sdc_builder, sdc_executor,
                                                            shell_executor, file_writer,
                                                            data_format, header_line,
                                                            extra_columns_present, allow_extra_columns):
    """Test for Allow Extra Columns configuration covering the following scenarios:

    Extra Columns Present | Allow Extra Columns | Expected outcome
    --------------------------------------------------------------
    True                  | True                | File processed
    True                  | False               | Records to error
    False                 | True                | File processed
    False                 | False               | File processed
    """
    FILES_DIRECTORY = '/tmp'
    HEADER = ['columnA', 'columnB', 'columnC']
    EXTRA_COLUMNS_PRESENT_DATA = [dict(columnA='1', columnB='2', columnC='3'),
                                  dict(columnA='4', columnB='5', columnC='6', _extra_01='7'),
                                  dict(columnA='8', columnB='9', columnC='10', _extra_01='11', _extra_02='12')]
    EXTRA_COLUMNS_NOT_PRESENT_DATA = [dict(columnA='1', columnB='2', columnC='3'),
                                      dict(columnA='4', columnB='5', columnC='6'),
                                      dict(columnA='7', columnB='8', columnC='9')]
    file_name = f'{get_random_string()}.txt'
    file_path = os.path.join(FILES_DIRECTORY, file_name)

    try:
        data = EXTRA_COLUMNS_PRESENT_DATA if extra_columns_present else EXTRA_COLUMNS_NOT_PRESENT_DATA
        file_contents = '\n'.join([','.join(HEADER)] + [','.join(record.values()) for record in data])
        file_writer(file_path, file_contents)

        pipeline_builder = sdc_builder.get_pipeline_builder()
        directory = pipeline_builder.add_stage('Directory')
        directory.set_attributes(allow_extra_columns=allow_extra_columns,
                                 data_format=data_format,
                                 header_line=header_line,
                                 files_directory=FILES_DIRECTORY,
                                 file_name_pattern=file_name)
        trash = pipeline_builder.add_stage('Trash')
        directory >> trash
        pipeline = pipeline_builder.build()

        sdc_executor.add_pipeline(pipeline)
        snapshot = sdc_executor.capture_snapshot(pipeline, start_pipeline=True).snapshot
        records = [record.field for record in snapshot[directory].output]
        error_records = [error_record.field['columns'] for error_record in snapshot[directory].error_records]
        sdc_executor.stop_pipeline(pipeline)
        if extra_columns_present and not allow_extra_columns:
            # The first record should show up in the snapshot, but the rest should go to error.
            assert records == data[0:1]
            assert error_records == [list(record.values()) for record in data[1:]]
        else:
            assert records == data
    finally:
        shell_executor(f'rm file_path')
        if sdc_executor.get_pipeline_status(pipeline).response.json().get('status') == 'RUNNING':
            sdc_executor.stop_pipeline(pipeline)


@pytest.mark.parametrize('create_directory_first', [True, False])
@pytest.mark.parametrize('allow_late_directory', [False, True])
def test_directory_origin_configuration_allow_late_directory(sdc_builder, sdc_executor,
                                                             shell_executor, file_writer,
                                                             create_directory_first, allow_late_directory):
    """Test for Allow Late Directory configuration covering the following scenarios:

    Create Directory Early | Allow Late Directory | Expected outcome
    ----------------------------------------------------------------
    True                   | True                 | File processed
    True                   | False                | File processed
    False                  | True                 | File processed
    False                  | False                | Error
    """

    files_directory = os.path.join('/tmp', get_random_string())
    FILE_NAME = 'keepingjoe.txt'
    FILE_CONTENTS = 'Sam is the Kid'

    def create_directory_and_file(files_directory, file_name, file_contents):
        shell_executor(f'mkdir {files_directory}')
        file_writer(os.path.join(files_directory, file_name), file_contents)

    try:
        if create_directory_first:
            create_directory_and_file(files_directory, FILE_NAME, FILE_CONTENTS)

        pipeline_builder = sdc_builder.get_pipeline_builder()
        directory = pipeline_builder.add_stage('Directory')
        directory.set_attributes(allow_late_directory=allow_late_directory,
                                 data_format='TEXT',
                                 files_directory=files_directory,
                                 file_name_pattern=FILE_NAME)
        trash = pipeline_builder.add_stage('Trash')
        directory >> trash
        pipeline = pipeline_builder.build()

        sdc_executor.add_pipeline(pipeline)
        if not allow_late_directory and not create_directory_first:
            with pytest.raises(StartError):
                sdc_executor.start_pipeline(pipeline)
        else:
            snapshot = sdc_executor.capture_snapshot(pipeline, start_pipeline=True).snapshot
            if not create_directory_first:
                assert not snapshot[directory].output
                create_directory_and_file(files_directory, FILE_NAME, FILE_CONTENTS)
                snapshot = sdc_executor.capture_snapshot(pipeline).snapshot

            record = snapshot[directory].output[0]
            assert record.field['text'] == FILE_CONTENTS
    finally:
        shell_executor(f'rm -r {files_directory}')
        if sdc_executor.get_pipeline_status(pipeline).response.json().get('status') == 'RUNNING':
            sdc_executor.stop_pipeline(pipeline)


@pytest.mark.parametrize('file_post_processing', ['ARCHIVE'])
def test_directory_origin_configuration_archive_directory(sdc_builder, sdc_executor,
                                                          shell_executor, file_writer,
                                                          file_post_processing):
    """Verify that the Archive Directory configuration is used when archiving files as part of post-processing."""
    files_directory = os.path.join('/tmp', get_random_string())
    archive_directory = os.path.join('/tmp', get_random_string())
    FILE_NAME = 'keepingjoe.txt'
    FILE_CONTENTS = "Machi's not the Kid"

    try:
        logger.debug('Creating files directory %s ...', files_directory)
        shell_executor(f'mkdir {files_directory}')
        file_writer(os.path.join(files_directory, FILE_NAME), FILE_CONTENTS)

        logger.debug('Creating archive directory %s ...', archive_directory)
        shell_executor(f'mkdir {archive_directory}')

        pipeline_builder = sdc_builder.get_pipeline_builder()
        directory = pipeline_builder.add_stage('Directory')
        directory.set_attributes(archive_directory=archive_directory,
                                 data_format='TEXT',
                                 files_directory=files_directory,
                                 file_name_pattern=FILE_NAME,
                                 file_post_processing=file_post_processing)
        trash = pipeline_builder.add_stage('Trash')
        directory >> trash
        pipeline = pipeline_builder.build()

        sdc_executor.add_pipeline(pipeline)
        snapshot = sdc_executor.capture_snapshot(pipeline, start_pipeline=True).snapshot
        record = snapshot[directory].output[0]
        assert record.field['text'] == FILE_CONTENTS
        sdc_executor.stop_pipeline(pipeline)
        # Confirm that the file has been archived by taking another snapshot and asserting to its emptiness.
        sdc_executor.reset_origin(pipeline)
        snapshot = sdc_executor.capture_snapshot(pipeline, start_pipeline=True).snapshot
        assert not snapshot[directory].output

        logger.info('Verifying that file %s was moved as part of post-processing ...', FILE_NAME)
        pipeline_builder = sdc_builder.get_pipeline_builder()
        directory = pipeline_builder.add_stage('Directory')
        directory.set_attributes(data_format='TEXT',
                                 files_directory=archive_directory,
                                 file_name_pattern=FILE_NAME)
        trash = pipeline_builder.add_stage('Trash')
        directory >> trash
        pipeline = pipeline_builder.build()

        sdc_executor.add_pipeline(pipeline)
        snapshot = sdc_executor.capture_snapshot(pipeline, start_pipeline=True).snapshot
        record = snapshot[directory].output[0]
        assert record.field['text'] == FILE_CONTENTS

    finally:
        shell_executor(f'rm -r {files_directory} {archive_directory}')
        if sdc_executor.get_pipeline_status(pipeline).response.json().get('status') == 'RUNNING':
            sdc_executor.stop_pipeline(pipeline)


@pytest.mark.parametrize('file_post_processing', ['ARCHIVE'])
@pytest.mark.skip('Not yet implemented')
def test_directory_origin_configuration_archive_retention_time_in_mins(sdc_builder, sdc_executor, file_post_processing):
    pass


@pytest.mark.parametrize('data_format', ['DATAGRAM'])
@pytest.mark.parametrize('datagram_packet_format', ['COLLECTD'])
@pytest.mark.skip('Not yet implemented')
def test_directory_origin_configuration_auth_file(sdc_builder, sdc_executor, data_format, datagram_packet_format):
    pass


@pytest.mark.parametrize('data_format', ['AVRO'])
@pytest.mark.skip('Not yet implemented')
def test_directory_origin_configuration_avro_schema(sdc_builder, sdc_executor, data_format):
    pass


@pytest.mark.parametrize('batch_size_in_recs', [2, 3, 4])
def test_directory_origin_configuration_batch_size_in_recs(sdc_builder, sdc_executor, shell_executor,
                                                           file_writer, batch_size_in_recs):
    """Verify batch size in records (batch_size_in_recs) configuration for various values
    which limits maximum number of records to pass through pipeline at time.
    e.g. For 2 files with each containing 3 records. Verify with batch_size_in_recs = 2
    (less than records per file), 3 (equal to number of records per file),
    4 (greater than number of records per file).
    """
    files_directory = os.path.join('/tmp', get_random_string())
    FILE_NAME_1 = 'streamsets_temp1.txt'
    FILE_NAME_2 = 'streamsets_temp2.txt'
    FILE_CONTENTS_1 = get_text_file_content('1')
    FILE_CONTENTS_2 = get_text_file_content('2')
    number_of_batches = math.ceil(3 / batch_size_in_recs) + math.ceil(3 / batch_size_in_recs)

    try:
        logger.debug('Creating files directory %s ...', files_directory)
        shell_executor(f'mkdir {files_directory}')
        file_writer(os.path.join(files_directory, FILE_NAME_1), FILE_CONTENTS_1)
        file_writer(os.path.join(files_directory, FILE_NAME_2), FILE_CONTENTS_2)

        pipeline_builder = sdc_builder.get_pipeline_builder()
        directory = pipeline_builder.add_stage('Directory')
        directory.set_attributes(data_format='TEXT',
                                 files_directory=files_directory,
                                 file_name_pattern='*.txt',
                                 batch_size_in_recs=batch_size_in_recs)
        trash = pipeline_builder.add_stage('Trash')
        directory >> trash
        pipeline = pipeline_builder.build()

        sdc_executor.add_pipeline(pipeline)
        snapshot = sdc_executor.capture_snapshot(pipeline, start_pipeline=True, batches=number_of_batches).snapshot
        sdc_executor.stop_pipeline(pipeline)

        raw_data = '{}\n{}'.format(FILE_CONTENTS_1, FILE_CONTENTS_2)
        temp = []
        for snapshot_batch in snapshot.snapshot_batches:
            for value in snapshot_batch[directory.instance_name].output_lanes.values():
                assert batch_size_in_recs >= len(value)
                for record in value:
                    temp.append(str(record.field['text']))
        stage_output = '\n'.join(temp)
        assert raw_data == stage_output
    finally:
        shell_executor(f'rm -r {files_directory}')


@pytest.mark.skip('Not yet implemented')
def test_directory_origin_configuration_batch_wait_time_in_secs(sdc_builder, sdc_executor):
    pass


@pytest.mark.skip('Not yet implemented')
def test_directory_origin_configuration_buffer_limit_in_kb(sdc_builder, sdc_executor):
    pass


@pytest.mark.parametrize('data_format', ['WHOLE_FILE'])
@pytest.mark.skip('Not yet implemented')
def test_directory_origin_configuration_buffer_size_in_bytes(sdc_builder, sdc_executor, data_format):
    pass


# TODO: Add test cases for other data formats.
@pytest.mark.parametrize('data_format', ['TEXT', # 'DATAGRAM', 'DELIMITED', 'JSON', 'LOG', 'XML'
                                        ])
@pytest.mark.parametrize('charset_correctly_set', [True, False])
def test_directory_origin_configuration_charset(sdc_builder, sdc_executor, file_writer,
                                                data_format, charset_correctly_set):
    """Instead of iterating over every possible charset (which would be a huge waste of time to write
    and run), let's just take some random set of characters from the Big5 character set and ensure that,
    if those characters are written to disk and the Directory charset is set correctly, that they're
    correctly parsed and they aren't if it isn't.
    """
    FILES_DIRECTORY = '/tmp'
    FILE_CONTENTS = '駿 鮮 鮫 鮪 鮭 鴻 鴿 麋 黏 點 黜 黝 黛 鼾 齋 叢'
    file_name = f'{get_random_string()}.txt'
    ENCODING = 'Big5'

    file_writer(os.path.join(FILES_DIRECTORY, file_name), FILE_CONTENTS, ENCODING)

    pipeline_builder = sdc_builder.get_pipeline_builder()
    directory = pipeline_builder.add_stage('Directory')
    directory.set_attributes(charset=ENCODING if charset_correctly_set else 'US-ASCII',
                             data_format=data_format,
                             files_directory=FILES_DIRECTORY,
                             file_name_pattern=file_name)
    trash = pipeline_builder.add_stage('Trash')
    directory >> trash
    pipeline = pipeline_builder.build()

    sdc_executor.add_pipeline(pipeline)
    snapshot = sdc_executor.capture_snapshot(pipeline, start_pipeline=True).snapshot
    record = snapshot[directory].output[0]
    sdc_executor.stop_pipeline(pipeline)

    if charset_correctly_set:
        assert record.field['text'] == FILE_CONTENTS
    else:
        assert record.field['text'] != FILE_CONTENTS


@pytest.mark.parametrize('delimiter_format_type', ['CUSTOM'])
@pytest.mark.parametrize('data_format', ['DELIMITED'])
@pytest.mark.parametrize('enable_comments', [True])
@pytest.mark.skip('Not yet implemented')
def test_directory_origin_configuration_comment_marker(sdc_builder, sdc_executor,
                                                       delimiter_format_type, data_format, enable_comments):
    pass


@pytest.mark.parametrize('data_format', ['TEXT', 'DELIMITED', 'JSON', 'SDC_JSON', 'XML', 'LOG'])
@pytest.mark.parametrize('compression_format', ['COMPRESSED_FILE'])
@pytest.mark.parametrize('compression_codec', ['GZIP', 'BZIP2'])
def test_directory_origin_configuration_compression_format(sdc_builder, sdc_executor, data_format, compression_format,
                                                           compressed_file_writer, compression_codec, shell_executor):
    """Verify direcotry origin can read data from compressed files.
        Pattern is inside the compressed file.
        e.g. compression_format_test.txt is compressed as compression_format_test.txt.gz then
        Using TEXT data format to check if data can be read from compressed txt files.
        Similarly generating compressed file for all data formats and testing it.
        Note : 1) PROTOBUF -> Bug filed SDC-11530. So protobuf related issues are resolved
        2) BINARY -> Not supported by Directory origin. Confirmed by developers.
        3) 'ARCHIVE', 'COMPRESSED_ARCHIVE' these two 'compression_format' are completed in
        'file_name_pattern_within_compressed_directory' test case.
        4) 'None' no 'compression_format' is completed in the 'data_format' test case.
    """
    tmp_directory = os.path.join(tempfile.gettempdir(), get_random_string(string.ascii_letters, 10))
    actual_file_content = get_data_format_content(data_format)
    try:
        file_content = actual_file_content
        if data_format == 'DELIMITED':
            file_content = '\n'.join([','.join(record) for record in file_content])
        elif data_format == 'SDC_JSON':
            file_content = ''.join(json.dumps(record) for record in file_content)

        # Writes compressed file to local FS.
        compressed_file_writer(tmp_directory, data_format, compression_format, file_content,
                               compression_codec=compression_codec, files_prefix='sdc-${sdc:id()}')
        # Reading from compressed file.
        attributes = {'data_format': data_format,
                      'file_name_pattern': 'sdc*',
                      'file_name_pattern_mode': 'GLOB',
                      'files_directory': tmp_directory,
                      'compression_format': compression_format,
                      'read_order': 'TIMESTAMP',
                      'header_line': 'WITH_HEADER',
                      'log_format': 'LOG4J'}
        directory, pipeline = get_directory_to_trash_pipeline(sdc_builder, attributes)

        execute_pipeline_and_verify_output(sdc_executor, directory, pipeline, data_format,
                                           actual_file_content, actual_file_content)
    finally:
        sdc_executor.stop_pipeline(pipeline)
        shell_executor(f'rm -r {tmp_directory}')


@pytest.mark.parametrize('data_format', ['DATAGRAM'])
@pytest.mark.parametrize('datagram_packet_format', ['COLLECTD'])
@pytest.mark.parametrize('convert_hi_res_time_and_interval', [False, True])
@pytest.mark.skip('Not yet implemented')
def test_directory_origin_configuration_convert_hi_res_time_and_interval(sdc_builder, sdc_executor,
                                                                         data_format, datagram_packet_format,
                                                                         convert_hi_res_time_and_interval):
    pass


@pytest.mark.parametrize('use_custom_delimiter', [True])
@pytest.mark.parametrize('data_format', ['TEXT'])
@pytest.mark.skip('Not yet implemented')
def test_directory_origin_configuration_custom_delimiter(sdc_builder, sdc_executor, use_custom_delimiter, data_format):
    pass


@pytest.mark.parametrize('data_format', ['LOG'])
@pytest.mark.parametrize('use_custom_log_format', [True])
@pytest.mark.parametrize('log_format', ['LOG4J'])
@pytest.mark.skip('Not yet implemented')
def test_directory_origin_configuration_custom_log4j_format(sdc_builder, sdc_executor,
                                                            data_format, use_custom_log_format, log_format):
    pass


@pytest.mark.parametrize('data_format', ['LOG'])
@pytest.mark.parametrize('log_format', ['APACHE_CUSTOM_LOG_FORMAT'])
@pytest.mark.skip('Not yet implemented')
def test_directory_origin_configuration_custom_log_format(sdc_builder, sdc_executor, data_format, log_format):
    pass


@pytest.mark.parametrize('data_format', ['AVRO', 'DELIMITED', 'EXCEL', 'JSON', 'LOG',
                                         'PROTOBUF', 'SDC_JSON', 'TEXT', 'WHOLE_FILE', 'XML'])
@pytest.mark.skip('Not yet implemented')
def test_directory_origin_configuration_data_format(sdc_builder, sdc_executor, data_format):
    pass


@pytest.mark.parametrize('data_format', ['DATAGRAM'])
@pytest.mark.parametrize('datagram_packet_format', ['COLLECTD', 'NETFLOW', 'RAW_DATA', 'SYSLOG'])
@pytest.mark.skip('Not yet implemented')
def test_directory_origin_configuration_datagram_packet_format(sdc_builder, sdc_executor,
                                                               data_format, datagram_packet_format):
    pass


@pytest.mark.parametrize('data_format', ['PROTOBUF'])
@pytest.mark.parametrize('delimited_messages', [False, True])
@pytest.mark.skip('Not yet implemented')
def test_directory_origin_configuration_delimited_messages(sdc_builder, sdc_executor, data_format, delimited_messages):
    pass


@pytest.mark.parametrize('delimiter_format_type', ['CUSTOM'])
@pytest.mark.parametrize('data_format', ['DELIMITED'])
@pytest.mark.parametrize('delimiter_character', [' ', '^'])
@pytest.mark.parametrize('root_field_type', ['LIST_MAP'])
@pytest.mark.parametrize('header_line', ['WITH_HEADER'])
def test_directory_origin_configuration_delimiter_character(sdc_builder, sdc_executor,
                                                            delimiter_format_type, data_format,
                                                            delimiter_character, shell_executor, delimited_file_writer,
                                                            root_field_type, header_line):
    """Test for Directory origin can read delimited file with custom delimiter character format type.
    Here we will be creating delimited files with different delimiter character for testing. e.g. [' ', '^']
    """
    files_directory = os.path.join('/tmp', get_random_string())
    FILE_NAME = 'custom_delimited_file.csv'
    FILE_CONTENTS = [['header1', 'header2', 'header3'], ['Field11', 'Field12', 'fält13'],['стол', 'Field22', 'Field23']]
    try:
        logger.debug('Creating files directory %s ...', files_directory)
        shell_executor(f'mkdir {files_directory}')
        delimited_file_writer(os.path.join(files_directory, FILE_NAME),
                              FILE_CONTENTS, delimiter_format_type, delimiter_character)

        pipeline_builder = sdc_builder.get_pipeline_builder()
        directory = pipeline_builder.add_stage('Directory')
        directory.set_attributes(data_format=data_format,
                                 files_directory=files_directory,
                                 file_name_pattern='custom_delimited_*',
                                 file_name_pattern_mode='GLOB',
                                 delimiter_format_type=delimiter_format_type,
                                 delimiter_character=delimiter_character,
                                 root_field_type=root_field_type,
                                 header_line=header_line)
        trash = pipeline_builder.add_stage('Trash')
        directory >> trash
        pipeline = pipeline_builder.build()

        sdc_executor.add_pipeline(pipeline)
        snapshot = sdc_executor.capture_snapshot(pipeline, start_pipeline=True, batch_size=3).snapshot
        output_records = snapshot[directory.instance_name].output
        assert 2 == len(output_records)
        assert (output_records[0].field == OrderedDict(
            [('header1', 'Field11'), ('header2', 'Field12'), ('header3', 'fält13')]))
        assert (output_records[1].field == OrderedDict(
            [('header1', 'стол'), ('header2', 'Field22'), ('header3', 'Field23')]))
    finally:
        sdc_executor.stop_pipeline(pipeline)
        shell_executor(f'rm -r {files_directory}')


@pytest.mark.parametrize('data_format', ['XML'])
def test_directory_origin_configuration_delimiter_element(sdc_builder, sdc_executor, shell_executor, file_writer,
                                                          data_format):
    """Test for Directory origin can read delimited file with different delimiter format type.
    Here we will be creating XML delimited files for testing.
    """
    files_directory = os.path.join('/tmp', get_random_string())
    FILE_NAME = 'xml_delimited_file.xml'
    FILE_CONTENTS = """<?xml version="1.0" encoding="UTF-8"?>
                      <root>
                          <msg>
                              <time>8/12/2016 6:01:00</time>
                              <request>GET /index.html 200</request>
                          </msg>
                          <msg>
                              <time>8/12/2016 6:03:43</time>
                              <request>GET /images/sponsored.gif 304</request>
                          </msg>
                      </root>"""

    try:
        logger.debug('Creating files directory %s ...', files_directory)
        shell_executor(f'mkdir {files_directory}')
        file_writer(os.path.join(files_directory, FILE_NAME), FILE_CONTENTS)

        pipeline_builder = sdc_builder.get_pipeline_builder()
        directory = pipeline_builder.add_stage('Directory')
        directory.set_attributes(data_format=data_format,
                                 files_directory=files_directory,
                                 file_name_pattern='xml_delimited_file*',
                                 file_name_pattern_mode='GLOB',
                                 delimeter_element='msg')
        trash = pipeline_builder.add_stage('Trash')
        directory >> trash
        pipeline = pipeline_builder.build()

        sdc_executor.add_pipeline(pipeline)
        snapshot = sdc_executor.capture_snapshot(pipeline, start_pipeline=True, batch_size=3).snapshot
        output_records = snapshot[directory.instance_name].output
        item_list = output_records[0].field['msg']
        rows_from_snapshot = [{item['time'][0]['value'].value: item['request'][0]['value'].value}
                              for item in item_list]
        # Parse input xml data to verify results from snapshot.
        root = ElementTree.fromstring(FILE_CONTENTS)
        expected_data = [{msg.find('time').text: msg.find('request').text}
                         for msg in root.iter('msg')]
        assert rows_from_snapshot == expected_data
    finally:
        sdc_executor.stop_pipeline(pipeline)
        shell_executor(f'rm -r {files_directory}')


@pytest.mark.parametrize('data_format', ['DELIMITED'])
@pytest.mark.parametrize('delimiter_format_type', ['CSV', 'CUSTOM', 'POSTGRES_CSV', 'TDF', 'RFC4180', 'EXCEL',
                                                   'POSTGRES_TEXT', 'MYSQL'])
@pytest.mark.parametrize('root_field_type', ['LIST_MAP'])
@pytest.mark.parametrize('header_line', ['WITH_HEADER'])
def test_directory_origin_configuration_delimiter_format_type(sdc_builder, sdc_executor, data_format,
                                                              delimiter_format_type, delimited_file_writer,
                                                              shell_executor, root_field_type, header_line):
    """Test for Directory origin can read delimited file with different delimiter format type.
    Here we will be creating delimited files in different formats for testing. e.g. POSTGRES_CSV, TDF, RFC4180, etc.,
    """
    files_directory = os.path.join('/tmp', get_random_string())
    FILE_NAME = 'delimited_file.csv'
    FILE_CONTENTS = [['field1', 'field2', 'field3'], ['Field11', 'Field12', 'fält13'], ['стол', 'Field22', 'Field23']]
    delimiter_character_map = {'CUSTOM': '^'}
    delimiter_character = '^' if delimiter_format_type == 'CUSTOM' else None

    try:
        logger.debug('Creating files directory %s ...', files_directory)
        shell_executor(f'mkdir {files_directory}')
        delimited_file_writer(os.path.join(files_directory, FILE_NAME),
                              FILE_CONTENTS, delimiter_format_type, delimiter_character)

        pipeline_builder = sdc_builder.get_pipeline_builder()
        directory = pipeline_builder.add_stage('Directory')
        directory.set_attributes(data_format=data_format,
                                 files_directory=files_directory,
                                 file_name_pattern='delimited_*',
                                 file_name_pattern_mode='GLOB',
                                 delimiter_format_type=delimiter_format_type,
                                 delimiter_character=delimiter_character,
                                 root_field_type=root_field_type,
                                 header_line=header_line)
        trash = pipeline_builder.add_stage('Trash')
        directory >> trash
        pipeline = pipeline_builder.build()

        sdc_executor.add_pipeline(pipeline)
        snapshot = sdc_executor.capture_snapshot(pipeline, start_pipeline=True, batch_size=3).snapshot
        sdc_executor.stop_pipeline(pipeline)
        output_records = snapshot[directory.instance_name].output
        new_line_field = 'Field12\nSTR' if delimiter_format_type == 'EXCEL' else 'Field12'

        assert 2 == len(output_records)
        assert output_records[0].field == OrderedDict(
            [('field1', 'Field11'), ('field2', new_line_field), ('field3', 'fält13')])
        assert output_records[1].field == OrderedDict(
            [('field1', 'стол'), ('field2', 'Field22'), ('field3', 'Field23')])
    finally:
        shell_executor(f'rm -r {files_directory}')


@pytest.mark.parametrize('delimiter_format_type', ['CUSTOM'])
@pytest.mark.parametrize('data_format', ['DELIMITED'])
@pytest.mark.parametrize('enable_comments', [False, True])
@pytest.mark.skip('Not yet implemented')
def test_directory_origin_configuration_enable_comments(sdc_builder, sdc_executor,
                                                        delimiter_format_type, data_format, enable_comments):
    pass


@pytest.mark.skip('Not yet implemented')
def test_directory_origin_configuration_error_directory(sdc_builder, sdc_executor):
    pass


@pytest.mark.parametrize('delimiter_format_type', ['CUSTOM'])
@pytest.mark.parametrize('data_format', ['DELIMITED'])
@pytest.mark.skip('Not yet implemented')
def test_directory_origin_configuration_escape_character(sdc_builder, sdc_executor, delimiter_format_type, data_format):
    pass


@pytest.mark.parametrize('data_format', ['EXCEL'])
@pytest.mark.parametrize('excel_header_option', ['IGNORE_HEADER', 'NO_HEADER', 'WITH_HEADER'])
@pytest.mark.skip('Not yet implemented')
def test_directory_origin_configuration_excel_header_option(sdc_builder, sdc_executor,
                                                            data_format, excel_header_option):
    pass


@pytest.mark.parametrize('data_format', ['DATAGRAM'])
@pytest.mark.parametrize('datagram_packet_format', ['COLLECTD'])
@pytest.mark.parametrize('exclude_interval', [False, True])
@pytest.mark.skip('Not yet implemented')
def test_directory_origin_configuration_exclude_interval(sdc_builder, sdc_executor,
                                                         data_format, datagram_packet_format, exclude_interval):
    pass


@pytest.mark.parametrize('data_format', ['DELIMITED'])
@pytest.mark.parametrize('allow_extra_columns', [True])
@pytest.mark.parametrize('header_line', ['WITH_HEADER'])
@pytest.mark.skip('Not yet implemented')
def test_directory_origin_configuration_extra_column_prefix(sdc_builder, sdc_executor,
                                                            data_format, allow_extra_columns, header_line):
    pass


@pytest.mark.parametrize('data_format', ['LOG'])
@pytest.mark.parametrize('log_format', ['REGEX'])
@pytest.mark.skip('Not yet implemented')
def test_directory_origin_configuration_field_path_to_regex_group_mapping(sdc_builder, sdc_executor,
                                                                          data_format, log_format):
    pass


@pytest.mark.skip('Not yet implemented')
def test_directory_origin_configuration_file_name_pattern(sdc_builder, sdc_executor):
    pass


@pytest.mark.parametrize('file_name_pattern_mode', ['GLOB', 'REGEX'])
@pytest.mark.skip('Not yet implemented')
def test_directory_origin_configuration_file_name_pattern_mode(sdc_builder, sdc_executor, file_name_pattern_mode):
    pass


@pytest.mark.parametrize('data_format', ['BINARY', 'DELIMITED', 'JSON', 'LOG', 'PROTOBUF', 'SDC_JSON', 'TEXT', 'XML'])
@pytest.mark.parametrize('compression_format', ['ARCHIVE', 'COMPRESSED_ARCHIVE'])
@pytest.mark.skip('Not yet implemented')
def test_directory_origin_configuration_file_name_pattern_within_compressed_directory(sdc_builder, sdc_executor,
                                                                                      data_format, compression_format):
    pass


@pytest.mark.parametrize('file_post_processing', ['ARCHIVE', 'DELETE', 'NONE'])
@pytest.mark.skip('Not yet implemented')
def test_directory_origin_configuration_file_post_processing(sdc_builder, sdc_executor, file_post_processing):
    pass


@pytest.mark.skip('Not yet implemented')
def test_directory_origin_configuration_files_directory(sdc_builder, sdc_executor):
    pass


def test_directory_origin_configuration_first_file_to_process(sdc_builder, sdc_executor,
                                                              file_writer, shell_executor):
    files_directory = os.path.join('/tmp', get_random_string())
    FIRST_FILE_NAME = 'b.txt'
    FIRST_FILE_CONTENTS = 'This is file b'
    EARLIER_FILE_NAME = 'a.txt'
    EARLIER_FILE_CONTENTS = 'This is file a'

    try:
        logger.debug('Creating files directory %s ...', files_directory)
        shell_executor(f'mkdir {files_directory}')
        file_writer(os.path.join(files_directory, FIRST_FILE_NAME), FIRST_FILE_CONTENTS)
        file_writer(os.path.join(files_directory, EARLIER_FILE_NAME), EARLIER_FILE_CONTENTS)

        pipeline_builder = sdc_builder.get_pipeline_builder()
        directory = pipeline_builder.add_stage('Directory')
        directory.set_attributes(data_format='TEXT',
                                 files_directory=files_directory,
                                 file_name_pattern='*.txt',
                                 first_file_to_process=FIRST_FILE_NAME)
        trash = pipeline_builder.add_stage('Trash')
        directory >> trash
        pipeline = pipeline_builder.build()

        sdc_executor.add_pipeline(pipeline)
        snapshot = sdc_executor.capture_snapshot(pipeline, start_pipeline=True, batches=2).snapshot
        records = [record.field
                   for batch in snapshot.snapshot_batches
                   for record in batch.stage_outputs[directory.instance_name].output]
        assert len(records) == 1
        assert records[0] == {'text': FIRST_FILE_CONTENTS}
        sdc_executor.stop_pipeline(pipeline)
    finally:
        shell_executor(f'rm -r {files_directory}')
        if sdc_executor.get_pipeline_status(pipeline).response.json().get('status') == 'RUNNING':
            sdc_executor.stop_pipeline(pipeline)


@pytest.mark.parametrize('data_format', ['LOG'])
@pytest.mark.parametrize('log_format', ['GROK'])
@pytest.mark.skip('Not yet implemented')
def test_directory_origin_configuration_grok_pattern(sdc_builder, sdc_executor, data_format, log_format):
    pass


@pytest.mark.parametrize('data_format', ['LOG'])
@pytest.mark.parametrize('log_format', ['GROK'])
@pytest.mark.skip('Not yet implemented')
def test_directory_origin_configuration_grok_pattern_definition(sdc_builder, sdc_executor, data_format, log_format):
    pass


@pytest.mark.parametrize('data_format', ['DELIMITED'])
@pytest.mark.parametrize('header_line', ['IGNORE_HEADER', 'NO_HEADER', 'WITH_HEADER'])
def test_directory_origin_configuration_header_line(sdc_builder, sdc_executor, data_format,
<<<<<<< HEAD
                                                    header_line, shell_executor, delimited_file_writer):
=======
                                                    header_line, shell_executor, file_writer):
>>>>>>> 47cb7ea9
    """Test for header line configuration.
    i) For IGNORE_HEADER - Should ignore header of delimited file. Record should be with integers as key e.g. 0,1,2
    ii) NO_HEADER - For delimited file with no header.
    iii) WITH_HEADER - Should produce records with header fileds as column names.
    """
    file_name = '{random_string}.{extension}'.format(random_string=get_random_string(), extension='csv')
<<<<<<< HEAD
    csv_data = get_csv_records(with_header=(header_line in ['WITH_HEADER', 'IGNORE_HEADER']))

    try:
        files_directory = create_file_and_directory(file_name, csv_data, shell_executor, delimited_file_writer, 'CSV')
=======
    csv_data = DirectoryOriginCommon.get_csv_records(with_header=(header_line in ['WITH_HEADER', 'IGNORE_HEADER']))
    file_content = '\n'.join([','.join(record) for record in csv_data])

    try:
        files_directory = DirectoryOriginCommon.create_file_directory(file_name, file_content, shell_executor,
                                                                      file_writer)
>>>>>>> 47cb7ea9

        attributes = {'data_format':data_format,
                      'files_directory':files_directory,
                      'file_name_pattern':'*.csv',
                      'file_name_pattern_mode':'GLOB',
                      'header_line':header_line}
<<<<<<< HEAD
        directory, pipeline = get_directory_to_trash_pipeline(sdc_builder, attributes)
=======
        directory, pipeline = DirectoryOriginCommon.get_directory_trash_pipeline(sdc_builder, attributes)
>>>>>>> 47cb7ea9

        sdc_executor.add_pipeline(pipeline)
        snapshot = sdc_executor.capture_snapshot(pipeline, start_pipeline=True).snapshot
        output_records = snapshot[directory.instance_name].output

        assert 2 == len(output_records)
        if header_line == 'WITH_HEADER':
            # zip function creates list from two lists give to it
            # e.g. for input [key1,key2] and [value1, value2] zip will create [(key1, value1), (key2, value2)]
            # dic, Orderdict takes output of zip as input and create dictionary with 1st value of tuple as key and 2nd
            # as value e.g. for above example it will create dict - {key1: value1, key2: value2}
            assert output_records[0].field == OrderedDict(zip(csv_data[0], csv_data[1]))
            assert output_records[1].field == OrderedDict(zip(csv_data[0], csv_data[2]))
        elif header_line in ['IGNORE_HEADER', 'NO_HEADER']:
            input_data = csv_data if header_line == 'NO_HEADER' else csv_data[1:3]
            assert output_records[0].field == OrderedDict(zip([str(i) for i in range(3)], input_data[0]))
            assert output_records[1].field == OrderedDict(zip([str(i) for i in range(3)], input_data[1]))
    finally:
        sdc_executor.stop_pipeline(pipeline)
        shell_executor(f'rm -r {files_directory}')


@pytest.mark.parametrize('data_format', ['DATAGRAM', 'DELIMITED', 'JSON', 'LOG', 'TEXT', 'XML'])
@pytest.mark.parametrize('ignore_control_characters', [False, True])
@pytest.mark.skip('Not yet implemented')
def test_directory_origin_configuration_ignore_control_characters(sdc_builder, sdc_executor,
                                                                  data_format, ignore_control_characters):
    pass


@pytest.mark.parametrize('delimiter_format_type', ['CUSTOM'])
@pytest.mark.parametrize('data_format', ['DELIMITED'])
@pytest.mark.parametrize('ignore_empty_lines', [False, True])
@pytest.mark.skip('Not yet implemented')
def test_directory_origin_configuration_ignore_empty_lines(sdc_builder, sdc_executor,
                                                           delimiter_format_type, data_format, ignore_empty_lines):
    pass


@pytest.mark.parametrize('use_custom_delimiter', [True])
@pytest.mark.parametrize('data_format', ['TEXT'])
@pytest.mark.parametrize('include_custom_delimiter', [False, True])
@pytest.mark.skip('Not yet implemented')
def test_directory_origin_configuration_include_custom_delimiter(sdc_builder, sdc_executor,
                                                                 use_custom_delimiter, data_format,
                                                                 include_custom_delimiter):
    pass


@pytest.mark.parametrize('data_format', ['XML'])
@pytest.mark.parametrize('include_field_xpaths', [False, True])
@pytest.mark.skip('Not yet implemented')
def test_directory_origin_configuration_include_field_xpaths(sdc_builder, sdc_executor,
                                                             data_format, include_field_xpaths):
    pass


@pytest.mark.parametrize('data_format', ['JSON'])
@pytest.mark.parametrize('json_content', ['ARRAY_OBJECTS', 'MULTIPLE_OBJECTS'])
@pytest.mark.skip('Not yet implemented')
def test_directory_origin_configuration_json_content(sdc_builder, sdc_executor, data_format, json_content):
    pass


@pytest.mark.parametrize('data_format', ['DELIMITED'])
@pytest.mark.skip('Not yet implemented')
def test_directory_origin_configuration_lines_to_skip(sdc_builder, sdc_executor, data_format):
    pass


@pytest.mark.parametrize('data_format', ['LOG'])
@pytest.mark.parametrize('log_format', ['APACHE_CUSTOM_LOG_FORMAT', 'APACHE_ERROR_LOG_FORMAT', 'CEF',
                                        'COMBINED_LOG_FORMAT', 'COMMON_LOG_FORMAT', 'GROK', 'LEEF', 'LOG4J', 'REGEX'])
@pytest.mark.skip('Not yet implemented')
def test_directory_origin_configuration_log_format(sdc_builder, sdc_executor, data_format, log_format):
    pass


@pytest.mark.parametrize('data_format', ['AVRO'])
@pytest.mark.parametrize('lookup_schema_by', ['AUTO', 'ID', 'SUBJECT'])
@pytest.mark.skip('Not yet implemented')
def test_directory_origin_configuration_lookup_schema_by(sdc_builder, sdc_executor, data_format, lookup_schema_by):
    pass


@pytest.mark.parametrize('data_format', ['BINARY'])
@pytest.mark.skip('Not yet implemented')
def test_directory_origin_configuration_max_data_size_in_bytes(sdc_builder, sdc_executor, data_format):
    pass


@pytest.mark.skip('Not yet implemented')
def test_directory_origin_configuration_max_files_soft_limit(sdc_builder, sdc_executor):
    pass


@pytest.mark.parametrize('data_format', ['TEXT'])
@pytest.mark.skip('Not yet implemented')
def test_directory_origin_configuration_max_line_length(sdc_builder, sdc_executor, data_format):
    pass


@pytest.mark.parametrize('data_format', ['LOG'])
@pytest.mark.skip('Not yet implemented')
def test_directory_origin_configuration_max_line_length(sdc_builder, sdc_executor, data_format):
    pass


@pytest.mark.parametrize('data_format', ['JSON'])
@pytest.mark.skip('Not yet implemented')
def test_directory_origin_configuration_max_object_length_in_chars(sdc_builder, sdc_executor, data_format):
    pass


@pytest.mark.parametrize('data_format', ['DELIMITED', 'XML'])
@pytest.mark.skip('Not yet implemented')
def test_directory_origin_configuration_max_record_length_in_chars(sdc_builder, sdc_executor, data_format):
    pass


@pytest.mark.parametrize('data_format', ['XML'])
@pytest.mark.parametrize('max_record_length_in_chars', [238, 240, 260])
def test_directory_origin_configuration_max_record_length_in_chars_xml(sdc_builder, sdc_executor, shell_executor,
                                                                       file_writer, data_format,
                                                                       max_record_length_in_chars):
    """Case 1:   Record length > max_record_length | Expected outcome --> Record to error
    Case 2:   Record length = max_record_length | Expected outcome --> Record processed
    Case 3:   Record length < max_record_length | Expected outcome --> Record processed
    """
    files_directory = os.path.join('/tmp', get_random_string())
    FILE_NAME = 'xml_max_record_length_in_chars_file.xml'
    FILE_CONTENTS = """<?xml version="1.0" encoding="UTF-8"?>
                          <root>
                              <msg>
                                  <time>8/12/2016 6:01:00</time>
                                  <request>GET /index.html 200</request>
                              </msg>
                          </root>"""

    try:
        logger.debug('Creating files directory %s ...', files_directory)
        shell_executor(f'mkdir {files_directory}')
        file_writer(os.path.join(files_directory, FILE_NAME), FILE_CONTENTS)

        pipeline_builder = sdc_builder.get_pipeline_builder()
        directory = pipeline_builder.add_stage('Directory')
        directory.set_attributes(data_format=data_format,
                                 files_directory=files_directory,
                                 file_name_pattern='xml_max_record_length_in_chars_file*',
                                 file_name_pattern_mode='GLOB',
                                 delimeter_element='msg',
                                 max_record_length_in_chars=max_record_length_in_chars)
        trash = pipeline_builder.add_stage('Trash')
        directory >> trash
        pipeline = pipeline_builder.build()

        sdc_executor.add_pipeline(pipeline)
        snapshot = sdc_executor.capture_snapshot(pipeline, start_pipeline=True, batch_size=3).snapshot
        output_records = snapshot[directory.instance_name].output

        if max_record_length_in_chars < 240:
            assert not snapshot[directory].output
        else:
            item_list = output_records[0].field['msg']
            rows_from_snapshot = [{item['time'][0]['value'].value: item['request'][0]['value'].value}
                                  for item in item_list]
            # Parse input xml data to verify results from snapshot.
            root = ElementTree.fromstring(FILE_CONTENTS)
            expected_data = [{msg.find('time').text: msg.find('request').text}
                             for msg in root.iter('msg')]
            assert rows_from_snapshot == expected_data
    finally:
        sdc_executor.stop_pipeline(pipeline)
        shell_executor(f'rm -r {files_directory}')


@pytest.mark.parametrize('data_format', ['NETFLOW'])
@pytest.mark.skip('Not yet implemented')
def test_directory_origin_configuration_max_templates_in_cache(sdc_builder, sdc_executor, data_format):
    pass


@pytest.mark.parametrize('data_format', ['DATAGRAM'])
@pytest.mark.parametrize('datagram_packet_format', ['NETFLOW'])
@pytest.mark.skip('Not yet implemented')
def test_directory_origin_configuration_max_templates_in_cache(sdc_builder, sdc_executor,
                                                               data_format, datagram_packet_format):
    pass


@pytest.mark.parametrize('data_format', ['PROTOBUF'])
@pytest.mark.skip('Not yet implemented')
def test_directory_origin_configuration_message_type(sdc_builder, sdc_executor, data_format):
    pass


@pytest.mark.parametrize('data_format', ['XML'])
def test_directory_origin_configuration_namespaces(sdc_builder, sdc_executor, shell_executor, file_writer, data_format):
    """Test for Directory origin can read XML files with namespaces.
    Here we will be creating XML file with namespaces and parsing the XML document using namespace prefix.
    """
    files_directory = os.path.join('/tmp', get_random_string())
    FILE_NAME = 'xml_namespaces_file.xml'
    FILE_CONTENTS = """<?xml version="1.0" encoding="UTF-8"?>
                      <root>
                          <a:data xmlns:a="http://www.companyA.com">
                              <msg>
                                  <time>8/12/2016 6:01:00</time>
                                  <request>GET /index.html 200</request>
                              </msg>
                              </a:data>
                          <c:data xmlns:c="http://www.companyC.com">
                              <sale>
                                  <item>Shoes</item>
                                  <item>Magic wand</item>
                                  <item>Tires</item>
                              </sale>
                          </c:data>
                          <a:data xmlns:a="http://www.companyA.com">
                              <msg>
                                  <time>8/12/2016 6:03:43</time>
                                  <request>GET /images/sponsored.gif 304</request>
                              </msg>
                          </a:data>
                      </root>"""
    try:
        logger.debug('Creating files directory %s ...', files_directory)
        shell_executor(f'mkdir {files_directory}')
        file_writer(os.path.join(files_directory, FILE_NAME), FILE_CONTENTS)

        pipeline_builder = sdc_builder.get_pipeline_builder()
        directory = pipeline_builder.add_stage('Directory')
        directory.set_attributes(data_format=data_format,
                                 files_directory=files_directory,
                                 file_name_pattern='xml_namespaces_file*',
                                 file_name_pattern_mode='GLOB',
                                 delimiter_element='/root/a:data/msg',
                                 namespaces=[{'key': 'a', 'value': 'http://www.companyA.com'}])
        trash = pipeline_builder.add_stage('Trash')
        directory >> trash
        pipeline = pipeline_builder.build()

        sdc_executor.add_pipeline(pipeline)
        snapshot = sdc_executor.capture_snapshot(pipeline, start_pipeline=True, batch_size=3).snapshot
        item_list = [output.field for output in snapshot[directory.instance_name].output]
        rows_from_snapshot = [{item['time'][0]['value'].value: item['request'][0]['value'].value}
                              for item in item_list]
        # Parse input xml data to verify results from snapshot using xpath for search.
        root = ElementTree.fromstring(FILE_CONTENTS)
        expected_data = [{msg.find('time').text: msg.find('request').text}
                         for msg in root.findall('.//msg')]
        assert rows_from_snapshot == expected_data
    finally:
        sdc_executor.stop_pipeline(pipeline)
        shell_executor(f'rm -r {files_directory}')


@pytest.mark.parametrize('data_format', ['DELIMITED'])
@pytest.mark.parametrize('parse_nulls', [True])
@pytest.mark.skip('Not yet implemented')
def test_directory_origin_configuration_null_constant(sdc_builder, sdc_executor, data_format, parse_nulls):
    pass


@pytest.mark.skip('Not yet implemented')
def test_directory_origin_configuration_number_of_threads(sdc_builder, sdc_executor):
    pass


@pytest.mark.parametrize('data_format', ['LOG'])
@pytest.mark.parametrize('log_format', ['LOG4J'])
@pytest.mark.parametrize('on_parse_error', ['ERROR', 'IGNORE', 'INCLUDE_AS_STACK_TRACE'])
@pytest.mark.skip('Not yet implemented')
def test_directory_origin_configuration_on_parse_error(sdc_builder, sdc_executor,
                                                       data_format, log_format, on_parse_error):
    pass


@pytest.mark.parametrize('on_record_error', ['DISCARD', 'STOP_PIPELINE', 'TO_ERROR'])
@pytest.mark.skip('Not yet implemented')
def test_directory_origin_configuration_on_record_error(sdc_builder, sdc_executor, on_record_error):
    pass


@pytest.mark.parametrize('data_format', ['XML'])
@pytest.mark.parametrize('output_field_attributes', [False, True])
def test_directory_origin_configuration_output_field_attributes(sdc_builder, sdc_executor, shell_executor, file_writer,
                                                                data_format, output_field_attributes):
    """Test for Directory origin can read XML file with Output field attributes parameter as true or false.
    Here we will be creating XML file with namespaces .

    Output field attributes |Expected outcome
    --------------------------------------------------------------
    True                  |Includes XML attributes and namespace declarations in the record as field attributes.
    False                 |XML attributes and namespace declarations will not be included as field attributes.
    """
    files_directory = os.path.join('/tmp', get_random_string())
    FILE_NAME = 'xml_output_field_attributes_file.xml'
    FILE_CONTENTS = """<?xml version="1.0" encoding="UTF-8"?>
                            <bookstore xmlns:prc="http://books.com/price">
                                <b:book xmlns:b="http://books.com/book">
                                    <title lang="en">Harry Potter</title>
                                    <prc:price>29.99</prc:price>
                                </b:book>
                                <b:book xmlns:b="http://books.com/book">
                                    <title lang="en_us">Learning XML</title>
                                    <prc:price>39.95</prc:price>
                                </b:book>
                            </bookstore>"""
    try:
        logger.debug('Creating files directory %s ...', files_directory)
        shell_executor(f'mkdir {files_directory}')
        file_writer(os.path.join(files_directory, FILE_NAME), FILE_CONTENTS)

        pipeline_builder = sdc_builder.get_pipeline_builder()
        directory = pipeline_builder.add_stage('Directory')
        directory.set_attributes(data_format=data_format,
                                 files_directory=files_directory,
                                 file_name_pattern='xml_output_field_attributes_file*',
                                 file_name_pattern_mode='GLOB',
                                 delimiter_element='/*[1]/*',
                                 output_field_attributes=output_field_attributes)
        trash = pipeline_builder.add_stage('Trash')
        directory >> trash
        pipeline = pipeline_builder.build()

        sdc_executor.add_pipeline(pipeline)
        snapshot = sdc_executor.capture_snapshot(pipeline, start_pipeline=True, batch_size=3).snapshot
        item_list = [output.field for output in snapshot[directory.instance_name].output]
        rows_from_snapshot = [{item['title'][0]['value'].value: item['prc:price'][0]['value'].value}
                              for item in item_list]
        # Parse input xml data to verify results from snapshot using xpath for search.
        root = ElementTree.fromstring(FILE_CONTENTS)
        expected_data = [{msg.find('title').text: msg.find('{http://books.com/price}price').text}
                         for msg in root.findall('{http://books.com/book}book')]
        assert rows_from_snapshot == expected_data
        output_records = snapshot[directory.instance_name].output

        if output_field_attributes:
            # Test for Field Attributes. Currently using _data property since attributes are not accessible with the
            # field property.
            field_header = output_records[0]._data['value']['attributes']
            assert field_header['xmlns:b'] == 'http://books.com/book'
        else:
            assert 'attributes' not in output_records[0]._data['value']
    finally:
        sdc_executor.stop_pipeline(pipeline)
        shell_executor(f'rm -r {files_directory}')


@pytest.mark.parametrize('data_format', ['DELIMITED'])
@pytest.mark.parametrize('parse_nulls', [False, True])
@pytest.mark.skip('Not yet implemented')
def test_directory_origin_configuration_parse_nulls(sdc_builder, sdc_executor, data_format, parse_nulls):
    pass


@pytest.mark.parametrize('read_order', ['TIMESTAMP'])
@pytest.mark.parametrize('process_subdirectories', [False, True])
@pytest.mark.skip('Not yet implemented')
def test_directory_origin_configuration_process_subdirectories(sdc_builder, sdc_executor,
                                                               read_order, process_subdirectories):
    pass


@pytest.mark.parametrize('data_format', ['PROTOBUF'])
@pytest.mark.skip('Not yet implemented')
def test_directory_origin_configuration_protobuf_descriptor_file(sdc_builder, sdc_executor, data_format):
    pass


@pytest.mark.parametrize('delimiter_format_type', ['CUSTOM'])
@pytest.mark.parametrize('data_format', ['DELIMITED'])
@pytest.mark.skip('Not yet implemented')
def test_directory_origin_configuration_quote_character(sdc_builder, sdc_executor, delimiter_format_type, data_format):
    pass


@pytest.mark.parametrize('data_format', ['WHOLE_FILE'])
@pytest.mark.skip('Not yet implemented')
def test_directory_origin_configuration_rate_per_second(sdc_builder, sdc_executor, data_format):
    pass


@pytest.mark.parametrize('read_order', ['LEXICOGRAPHICAL', 'TIMESTAMP'])
@pytest.mark.skip('Not yet implemented')
def test_directory_origin_configuration_read_order(sdc_builder, sdc_executor, read_order):
    pass


@pytest.mark.parametrize('data_format', ['NETFLOW'])
@pytest.mark.parametrize('record_generation_mode', ['INTERPRETED_ONLY', 'RAW_AND_INTERPRETED', 'RAW_ONLY'])
@pytest.mark.skip('Not yet implemented')
def test_directory_origin_configuration_record_generation_mode(sdc_builder, sdc_executor,
                                                               data_format, record_generation_mode):
    pass


@pytest.mark.parametrize('data_format', ['DATAGRAM'])
@pytest.mark.parametrize('datagram_packet_format', ['NETFLOW'])
@pytest.mark.parametrize('record_generation_mode', ['INTERPRETED_ONLY', 'RAW_AND_INTERPRETED', 'RAW_ONLY'])
@pytest.mark.skip('Not yet implemented')
def test_directory_origin_configuration_record_generation_mode(sdc_builder, sdc_executor,
                                                               data_format, datagram_packet_format,
                                                               record_generation_mode):
    pass


@pytest.mark.parametrize('data_format', ['LOG'])
@pytest.mark.parametrize('log_format', ['REGEX'])
@pytest.mark.skip('Not yet implemented')
def test_directory_origin_configuration_regular_expression(sdc_builder, sdc_executor, data_format, log_format):
    pass


@pytest.mark.parametrize('data_format', ['LOG'])
@pytest.mark.parametrize('retain_original_line', [False, True])
@pytest.mark.skip('Not yet implemented')
def test_directory_origin_configuration_retain_original_line(sdc_builder, sdc_executor,
                                                             data_format, retain_original_line):
    pass


@pytest.mark.parametrize('data_format', ['DELIMITED'])
@pytest.mark.parametrize('root_field_type', ['LIST', 'LIST_MAP'])
@pytest.mark.skip('Not yet implemented')
def test_directory_origin_configuration_root_field_type(sdc_builder, sdc_executor, data_format, root_field_type):
    pass


@pytest.mark.parametrize('data_format', ['AVRO'])
@pytest.mark.parametrize('lookup_schema_by', ['ID'])
@pytest.mark.skip('Not yet implemented')
def test_directory_origin_configuration_schema_id(sdc_builder, sdc_executor, data_format, lookup_schema_by):
    pass


@pytest.mark.parametrize('data_format', ['AVRO'])
@pytest.mark.skip('Not yet implemented')
def test_directory_origin_configuration_schema_registry_urls(sdc_builder, sdc_executor, data_format):
    pass


@pytest.mark.parametrize('data_format', ['AVRO'])
@pytest.mark.parametrize('lookup_schema_by', ['SUBJECT'])
@pytest.mark.skip('Not yet implemented')
def test_directory_origin_configuration_schema_subject(sdc_builder, sdc_executor, data_format, lookup_schema_by):
    pass


@pytest.mark.skip('Not yet implemented')
def test_directory_origin_configuration_spooling_period_in_secs(sdc_builder, sdc_executor):
    pass


@pytest.mark.parametrize('data_format', ['NETFLOW'])
@pytest.mark.skip('Not yet implemented')
def test_directory_origin_configuration_template_cache_timeout_in_ms(sdc_builder, sdc_executor, data_format):
    pass


@pytest.mark.parametrize('data_format', ['DATAGRAM'])
@pytest.mark.parametrize('datagram_packet_format', ['NETFLOW'])
@pytest.mark.skip('Not yet implemented')
def test_directory_origin_configuration_template_cache_timeout_in_ms(sdc_builder, sdc_executor,
                                                                     data_format, datagram_packet_format):
    pass


@pytest.mark.parametrize('data_format', ['LOG'])
@pytest.mark.parametrize('log_format', ['LOG4J'])
@pytest.mark.parametrize('on_parse_error', ['INCLUDE_AS_STACK_TRACE'])
@pytest.mark.parametrize('trim_stack_trace_to_length', [2])
def test_directory_origin_configuration_trim_stack_trace_to_length(sdc_builder, sdc_executor,
                                                                   data_format, log_format, on_parse_error,
                                                                   trim_stack_trace_to_length, shell_executor,
                                                                   file_writer):
    """The stack trace will be trimmed to the specified number of lines.
    """
    files_directory = os.path.join('/tmp', get_random_string())
    file_name = f'{get_random_string()}.txt'
    file_path = os.path.join(files_directory, file_name)
    input_content =['1 [main] ERROR test.pack.Log4J  - failed!',
                    'Exception in thread "main" java.lang.NullPointerException',
                    'at com.example.myproject.Book.getTitle(Book.java:16)',
                    'at com.example.myproject.Author.getBookTitles(Author.java:25)']
    file_contents = '\n'.join(input_content)
    try:
        shell_executor(f'mkdir {files_directory}')
        file_writer(file_path, file_contents)

        pipeline_builder = sdc_builder.get_pipeline_builder()
        directory = pipeline_builder.add_stage('Directory')
        directory.set_attributes(log_format=log_format,
                                 on_parse_error=on_parse_error,
                                 data_format=data_format,
                                 trim_stack_trace_to_length=trim_stack_trace_to_length,
                                 files_directory=files_directory,
                                 file_name_pattern=file_name)
        trash = pipeline_builder.add_stage('Trash')
        directory >> trash
        pipeline = pipeline_builder.build()

        sdc_executor.add_pipeline(pipeline)
        snapshot = sdc_executor.capture_snapshot(pipeline, start_pipeline=True).snapshot
        output_records = snapshot[directory.instance_name].output

        expected_output = '{}\n{}'.format('failed!',
                                          '\n'.join(input_content[1:trim_stack_trace_to_length+1]))
        assert output_records[0].field['message'] == expected_output

    finally:
        shell_executor(f'rm -r {files_directory}')
        sdc_executor.stop_pipeline(pipeline)


@pytest.mark.parametrize('data_format', ['DATAGRAM'])
@pytest.mark.parametrize('datagram_packet_format', ['COLLECTD'])
@pytest.mark.skip('Not yet implemented')
def test_directory_origin_configuration_typesdb_file_path(sdc_builder, sdc_executor,
                                                          data_format, datagram_packet_format):
    pass


@pytest.mark.parametrize('data_format', ['TEXT'])
@pytest.mark.parametrize('use_custom_delimiter', [False, True])
@pytest.mark.skip('Not yet implemented')
def test_directory_origin_configuration_use_custom_delimiter(sdc_builder, sdc_executor,
                                                             data_format, use_custom_delimiter):
    pass


@pytest.mark.parametrize('data_format', ['LOG'])
@pytest.mark.parametrize('log_format', ['LOG4J'])
@pytest.mark.parametrize('use_custom_log_format', [False, True])
@pytest.mark.skip('Not yet implemented')
def test_directory_origin_configuration_use_custom_log_format(sdc_builder, sdc_executor,
                                                              data_format, log_format, use_custom_log_format):
    pass


<<<<<<< HEAD
# Util functions

LOG_FIELD_MAPPING = [{'fieldPath': '/date', 'group': 1},
                     {'fieldPath': '/time', 'group': 2},
                     {'fieldPath': '/timehalf', 'group': 3},
                     {'fieldPath': '/info', 'group': 4},
                     {'fieldPath': '/file', 'group': 5},
                     {'fieldPath': '/message', 'group': 6}]
JSON_DATA = [{"name": "Manish Zope", "age": 35, "car": "lll company", "address": ""},
             {"name": "Sachin Tope", "age": 30, "car": "hhh company",
              "address": "FLAT NO 555 xyz society opposite to abc school near ddd chowk wakad Pune - 411057"},
             {"name": "Sagar HiFi", "age": 28, "car": "rrr company", "address": "ttt"}]
AVRO_RECORDS = [
    {
        "name": "sdc1",
        "age": 3,
        "emails": ["sdc1@streamsets.com", "sdc@company.com"],
        "boss": {
            "name": "sdc0",
            "age": 3,
            "emails": ["sdc0@streamsets.com", "sdc1@apache.org"],
            "boss": None
        }
    },
    {
        "name": "sdc2",
        "age": 3,
        "emails": ["sdc0@streamsets.com", "sdc@gmail.com"],
        "boss": {
            "name": "sdc0",
            "age": 3,
            "emails": ["sdc0@streamsets.com", "sdc1@apache.org"],
            "boss": None
        }
    },
    {
        "name": "sdc3",
        "age": 3,
        "emails": ["sdc0@streamsets.com", "sdc@gmail.com"],
        "boss": {
            "name": "sdc0",
            "age": 3,
            "emails": ["sdc0@streamsets.com", "sdc1@apache.org"],
            "boss": None
        }
    },
    {
        "name": "sdc4",
        "age": 3,
        "emails": ["sdc0@streamsets.com", "sdc@gmail.com"],
        "boss": {
            "name": "sdc0",
            "age": 3,
            "emails": ["sdc0@streamsets.com", "sdc1@apache.org"],
            "boss": None
        }
    },
    {
        "name": "sdc5",
        "age": 3,
        "emails": ["sdc0@streamsets.com", "sdc@gmail.com"],
        "boss": {
            "name": "sdc0",
            "age": 3,
            "emails": ["sdc0@streamsets.com", "sdc1@apache.org"],
            "boss": None
        }
    }]
AVRO_SCHEMA = {
    "type": "record",
    "name": "Employee",
    "fields": [
        {"name": "name", "type": "string"},
        {"name": "age", "type": "int"},
        {"name": "emails", "type": {"type": "array", "items": "string"}},
        {"name": "boss", "type": ["Employee", "null"]}
    ]
}


def get_directory_to_trash_pipeline(sdc_builder, attributes):
    pipeline_builder = sdc_builder.get_pipeline_builder()
    directory = pipeline_builder.add_stage('Directory')
    directory.set_attributes(**attributes)
    trash = pipeline_builder.add_stage('Trash')
    directory >> trash
    pipeline = pipeline_builder.build()
    return directory, pipeline


def create_file_and_directory(file_name, file_content, shell_executor, file_writer, delimiter_format_type=None,
                          delimiter_character=None):
    files_directory = os.path.join('/tmp', get_random_string())
    logger.debug('Creating files directory %s ...', files_directory)
    shell_executor(f'mkdir {files_directory}')
    file_path = os.path.join(files_directory, file_name)
    if delimiter_format_type:
        file_writer(file_path, file_content, delimiter_format_type, delimiter_character)
    else:
        file_writer(file_path, file_content)
    return files_directory


def get_text_file_content(file_number, lines_needed=3):
    return '\n'.join(['This is line{}{}'.format(str(file_number), i) for i in range(1, (lines_needed + 1))])


def verify_delimited_output(output_records, data, header=None):
    if not header:
        header = [str(i) for i in range(0, 3)]
    assert 2 == len(output_records)
    assert output_records[0].field == OrderedDict(zip(header, data[0]))
    assert output_records[1].field == OrderedDict(zip(header, data[1]))


def get_control_characters_attributes(data_format, files_directory, ignore_control_characters):
    return {'data_format': data_format,
            'file_name_pattern': 'ignore_ctrl_*',
            'file_name_pattern_mode': 'GLOB',
            'files_directory': files_directory,
            'ignore_control_characters': ignore_control_characters}


def snapshot_content(snapshot, directory):
    """This is common function can be used at in many TCs to get snapshot content."""
    processed_data = []
    for snapshot_batch in snapshot.snapshot_batches:
        for value in snapshot_batch[directory.instance_name].output_lanes.values():
            for record in value:
                processed_data.append(str(record.field['text']))
    return processed_data


def execute_and_verify_log_regex_output(sdc_executor, directory, pipeline):
    sdc_executor.add_pipeline(pipeline)
    snapshot = sdc_executor.capture_snapshot(pipeline, start_pipeline=True).snapshot
    output_records = snapshot[directory].output
    assert (output_records[0].field == {'/time': '08:23:53', '/date': '2019-04-30', '/timehalf': 'AM',
                                        '/info': '[INFO]',
                                        '/message': 'Pipeline Filewriterpipeline5340a2b5-b792-45f7-ac44-cf3d6df1dc29 reached status EDITED (took 0.00 s).',
                                        '/file': '[streamsets.sdk.sdc_api]'})
    assert (output_records[1].field == {'/time': '08:23:57', '/date': '2019-04-30', '/timehalf': 'AM',
                                        '/info': '[INFO]',
                                        '/message': 'Starting pipeline Filewriterpipeline5340a2b5-b792-45f7-ac44-cf3d6df1dc29 ...',
                                        '/file': '[streamsets.sdk.sdc]'})


def write_multiple_files(sdc_builder, sdc_executor, tmp_directory, file_suffix):
    # 1st pipeline which writes one record per file with interval 0.1 seconds
    pipeline_builder = sdc_builder.get_pipeline_builder()
    dev_data_generator = pipeline_builder.add_stage('Dev Data Generator')
    batch_size = 100
    dev_data_generator.set_attributes(batch_size=batch_size,
                                      delay_between_batches=10)

    dev_data_generator.fields_to_generate = [{'field': 'text', 'precision': 10, 'scale': 2, 'type': 'STRING'}]

    max_records_in_file = 2
    local_fs = pipeline_builder.add_stage('Local FS', type='destination')
    local_fs.set_attributes(data_format='TEXT',
                            directory_template=os.path.join(tmp_directory),
                            files_prefix='{suffix}'.format(suffix=file_suffix),
                            files_suffix='txt',
                            max_records_in_file=max_records_in_file)

    dev_data_generator >> local_fs

    number_of_batches = 10
    # run the 1st pipeline to create the directory and starting files
    files_pipeline = pipeline_builder.build()
    sdc_executor.add_pipeline(files_pipeline)
    sdc_executor.start_pipeline(files_pipeline).wait_for_pipeline_batch_count(number_of_batches)
    sdc_executor.stop_pipeline(files_pipeline)


def get_data_format_content(data_format):
    # Todo - Add data for Binary and protobuf format. sdc json need to generated with pipeline
    json_data = [{'col11': 'value11', 'col12': 'value12', 'col13': 'value13', 'col14': 'value14'}]
    data_format_content = {'TEXT': get_text_file_content(1, 1),
                           'DELIMITED': [['field1', 'field2', 'field3'], ['Field11', 'Field12', 'Field13']],
                           'JSON': json.dumps(json_data),
                           'LOG': '200 [main] DEBUG org.StreamSets.Log4j unknown - This is sample log message',
                           'XML': """<?xml version="1.0" encoding="UTF-8"?>
                                       <root>
                                         <msg>
                                             <request>GET /index.html 200</request>
                                             <metainfo>Index page:More info about content</metainfo>
                                         </msg>
                                       </root>""",
                           'SDC_JSON': json_data}
    return data_format_content[data_format]


def execute_pipeline_and_verify_output(sdc_executor, directory, pipeline, data_format, file_content,
                                       json_data=None):
    sdc_executor.add_pipeline(pipeline)
    snapshot = sdc_executor.capture_snapshot(pipeline, start_pipeline=True).snapshot
    output_records = snapshot[directory.instance_name].output

    if data_format == 'TEXT':
        processed_data = snapshot_content(snapshot, directory)
        assert file_content == '\n'.join(processed_data)
    elif data_format == 'DELIMITED':
        assert output_records[0].field == OrderedDict(zip(file_content[0], file_content[1]))
    elif data_format == 'JSON':
        assert output_records[0].field == [{'col11': 'value11', 'col12': 'value12', 'col13': 'value13',
                                            'col14': 'value14'}]
    elif data_format == 'LOG':
        assert output_records[0].field == {'severity': 'DEBUG', 'relativetime': '200', 'thread': 'main',
                                           'category': 'org.StreamSets.Log4j', 'ndc': 'unknown',
                                           'message': 'This is sample log message'}
    elif data_format == 'XML':
        msg_field = output_records[0].field['msg']
        assert msg_field[0]['metainfo'][0]['value'] == 'Index page:More info about content'
        assert msg_field[0]['request'][0]['value'] == 'GET /index.html 200'
    elif data_format == 'SDC_JSON':
        assert output_records[0].field == json_data[0]


def get_csv_records(with_header=False):
    if with_header:
        csv_data = [['column1', 'column2', 'column3'], ['Field11', 'Field12', 'Field13'],
                    ['Field21', 'Field22', 'Field23']]
    else:
        csv_data = [['Field11', 'Field12', 'Field13'], ['Field21', 'Field22', 'Field23']]
    return csv_data
=======
# Class with common functionalities
class DirectoryOriginCommon(object):

    def __init__(self):
        pass

    @staticmethod
    def get_directory_trash_pipeline(sdc_builder, attributes):
        pipeline_builder = sdc_builder.get_pipeline_builder()
        directory = pipeline_builder.add_stage('Directory')
        directory.set_attributes(**attributes)
        trash = pipeline_builder.add_stage('Trash')
        directory >> trash
        pipeline = pipeline_builder.build()
        return directory, pipeline

    @staticmethod
    def create_file_directory(file_name, file_content, shell_executor, file_writer, delimiter_format_type=None,
                              delimiter_character=None):
        files_directory = os.path.join('/tmp', get_random_string())
        logger.debug('Creating files directory %s ...', files_directory)
        shell_executor(f'mkdir {files_directory}')
        file_path = os.path.join(files_directory, file_name)
        if delimiter_format_type:
            file_writer(file_path, file_content, delimiter_format_type, delimiter_character)
        else:
            file_writer(file_path, file_content)
        return files_directory

    @staticmethod
    def get_csv_records(with_header=False):
        if with_header:
            csv_data = [['header1', 'header2', 'header3'], ['Field11', 'Field12', 'Field13'],
                        ['Field21', 'Field22', 'Field23']]
        else:
            csv_data = [['Field11', 'Field12', 'Field13'], ['Field21', 'Field22', 'Field23']]
        return csv_data
>>>>>>> 47cb7ea9
<|MERGE_RESOLUTION|>--- conflicted
+++ resolved
@@ -16,11 +16,8 @@
 import logging
 import math
 import os
-<<<<<<< HEAD
 import string
 import tempfile
-=======
->>>>>>> 47cb7ea9
 from collections import OrderedDict
 
 import pytest
@@ -733,41 +730,24 @@
 @pytest.mark.parametrize('data_format', ['DELIMITED'])
 @pytest.mark.parametrize('header_line', ['IGNORE_HEADER', 'NO_HEADER', 'WITH_HEADER'])
 def test_directory_origin_configuration_header_line(sdc_builder, sdc_executor, data_format,
-<<<<<<< HEAD
                                                     header_line, shell_executor, delimited_file_writer):
-=======
-                                                    header_line, shell_executor, file_writer):
->>>>>>> 47cb7ea9
     """Test for header line configuration.
     i) For IGNORE_HEADER - Should ignore header of delimited file. Record should be with integers as key e.g. 0,1,2
     ii) NO_HEADER - For delimited file with no header.
     iii) WITH_HEADER - Should produce records with header fileds as column names.
     """
     file_name = '{random_string}.{extension}'.format(random_string=get_random_string(), extension='csv')
-<<<<<<< HEAD
     csv_data = get_csv_records(with_header=(header_line in ['WITH_HEADER', 'IGNORE_HEADER']))
 
     try:
         files_directory = create_file_and_directory(file_name, csv_data, shell_executor, delimited_file_writer, 'CSV')
-=======
-    csv_data = DirectoryOriginCommon.get_csv_records(with_header=(header_line in ['WITH_HEADER', 'IGNORE_HEADER']))
-    file_content = '\n'.join([','.join(record) for record in csv_data])
-
-    try:
-        files_directory = DirectoryOriginCommon.create_file_directory(file_name, file_content, shell_executor,
-                                                                      file_writer)
->>>>>>> 47cb7ea9
 
         attributes = {'data_format':data_format,
                       'files_directory':files_directory,
                       'file_name_pattern':'*.csv',
                       'file_name_pattern_mode':'GLOB',
                       'header_line':header_line}
-<<<<<<< HEAD
         directory, pipeline = get_directory_to_trash_pipeline(sdc_builder, attributes)
-=======
-        directory, pipeline = DirectoryOriginCommon.get_directory_trash_pipeline(sdc_builder, attributes)
->>>>>>> 47cb7ea9
 
         sdc_executor.add_pipeline(pipeline)
         snapshot = sdc_executor.capture_snapshot(pipeline, start_pipeline=True).snapshot
@@ -1309,7 +1289,6 @@
     pass
 
 
-<<<<<<< HEAD
 # Util functions
 
 LOG_FIELD_MAPPING = [{'fieldPath': '/date', 'group': 1},
@@ -1531,47 +1510,8 @@
 
 def get_csv_records(with_header=False):
     if with_header:
-        csv_data = [['column1', 'column2', 'column3'], ['Field11', 'Field12', 'Field13'],
+        csv_data = [['header1', 'header2', 'header3'], ['Field11', 'Field12', 'Field13'],
                     ['Field21', 'Field22', 'Field23']]
     else:
         csv_data = [['Field11', 'Field12', 'Field13'], ['Field21', 'Field22', 'Field23']]
     return csv_data
-=======
-# Class with common functionalities
-class DirectoryOriginCommon(object):
-
-    def __init__(self):
-        pass
-
-    @staticmethod
-    def get_directory_trash_pipeline(sdc_builder, attributes):
-        pipeline_builder = sdc_builder.get_pipeline_builder()
-        directory = pipeline_builder.add_stage('Directory')
-        directory.set_attributes(**attributes)
-        trash = pipeline_builder.add_stage('Trash')
-        directory >> trash
-        pipeline = pipeline_builder.build()
-        return directory, pipeline
-
-    @staticmethod
-    def create_file_directory(file_name, file_content, shell_executor, file_writer, delimiter_format_type=None,
-                              delimiter_character=None):
-        files_directory = os.path.join('/tmp', get_random_string())
-        logger.debug('Creating files directory %s ...', files_directory)
-        shell_executor(f'mkdir {files_directory}')
-        file_path = os.path.join(files_directory, file_name)
-        if delimiter_format_type:
-            file_writer(file_path, file_content, delimiter_format_type, delimiter_character)
-        else:
-            file_writer(file_path, file_content)
-        return files_directory
-
-    @staticmethod
-    def get_csv_records(with_header=False):
-        if with_header:
-            csv_data = [['header1', 'header2', 'header3'], ['Field11', 'Field12', 'Field13'],
-                        ['Field21', 'Field22', 'Field23']]
-        else:
-            csv_data = [['Field11', 'Field12', 'Field13'], ['Field21', 'Field22', 'Field23']]
-        return csv_data
->>>>>>> 47cb7ea9
