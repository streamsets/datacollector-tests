--- conflicted
+++ resolved
@@ -450,7 +450,6 @@
     """Test for Directory origin can read delimited file with custom delimiter character format type.
     Here we will be creating delimited files with different delimiter character for testing. e.g. [' ', '^']
     """
-<<<<<<< HEAD
     files_directory = os.path.join('/tmp', get_random_string())
     FILE_NAME = 'custom_delimited_file.csv'
     FILE_CONTENTS = [['header1', 'header2', 'header3'], ['Field11', 'Field12', 'fält13'],['стол', 'Field22', 'Field23']]
@@ -473,27 +472,6 @@
         trash = pipeline_builder.add_stage('Trash')
         directory >> trash
         pipeline = pipeline_builder.build()
-=======
-    file_name = 'delimited_file.csv'
-    file_contents = [['field1', 'field2', 'field3'], ['Field11', 'Field12', 'fält13'], ['стол', 'Field22', 'Field23']]
-    delimiter_character_map = {'CUSTOM': '^'}
-    delimiter_character = '^' if delimiter_format_type == 'CUSTOM' else None
-
-    try:
-        files_directory = DirectoryOriginCommon.create_file_directory(file_name, file_contents, shell_executor,
-                                                                      delimited_file_writer, delimiter_format_type,
-                                                                      delimiter_character)
-
-        attributes = {'data_format':data_format,
-                      'files_directory':files_directory,
-                      'file_name_pattern':'delimited_*',
-                      'file_name_pattern_mode':'GLOB',
-                      'delimiter_format_type':delimiter_format_type,
-                      'delimiter_character':delimiter_character,
-                      'root_field_type':root_field_type,
-                      'header_line':header_line}
-        directory, pipeline = DirectoryOriginCommon.get_directory_trash_pipeline(sdc_builder, attributes)
->>>>>>> 0788ec16
 
         sdc_executor.add_pipeline(pipeline)
         snapshot = sdc_executor.capture_snapshot(pipeline, start_pipeline=True, batch_size=3).snapshot
@@ -547,7 +525,7 @@
         sdc_executor.add_pipeline(pipeline)
         snapshot = sdc_executor.capture_snapshot(pipeline, start_pipeline=True, batch_size=3).snapshot
         output_records = snapshot[directory.instance_name].output
-<<<<<<< HEAD
+
         item_list = output_records[0].field['msg']
         rows_from_snapshot = [{item['time'][0]['value'].value: item['request'][0]['value'].value}
                               for item in item_list]
@@ -597,9 +575,6 @@
         sdc_executor.stop_pipeline(pipeline)
         output_records = snapshot[directory.instance_name].output
 
-=======
-
->>>>>>> 0788ec16
         new_line_field = 'Field12\nSTR' if delimiter_format_type == 'EXCEL' else 'Field12'
         file_contents[1][1] = new_line_field
         DirectoryOriginCommon.verify_delimited_output(output_records, file_contents[1:3], file_contents[0])
@@ -641,7 +616,6 @@
             [f('Field{escape_character}{delimiter_character}21'), 'Field22', 'Field23']]
 
     try:
-<<<<<<< HEAD
         files_directory = create_file_and_directory(file_name, data, shell_executor,delimited_file_writer,
                                                     delimiter_format_type, delimiter_character)
 
@@ -662,28 +636,6 @@
         verify_delimited_output(output_records, expected_output)
     finally:
         sdc_executor.stop_pipeline(pipeline)
-=======
-        files_directory = DirectoryOriginCommon.create_file_directory(file_name, data, shell_executor,delimited_file_writer,
-                                                                      delimiter_format_type, delimiter_character)
-
-        attributes = {'data_format':data_format,
-                      'files_directory':files_directory,
-                      'file_name_pattern':'custom_delimited_*',
-                      'file_name_pattern_mode':'GLOB',
-                      'delimiter_format_type':delimiter_format_type,
-                      'delimiter_character':delimiter_character,
-                      'escape_character':escape_character}
-        directory, pipeline = DirectoryOriginCommon.get_directory_trash_pipeline(sdc_builder, attributes)
-
-        sdc_executor.add_pipeline(pipeline)
-        snapshot = sdc_executor.capture_snapshot(pipeline, start_pipeline=True, batch_size=3).snapshot
-        sdc_executor.stop_pipeline(pipeline)
-        output_records = snapshot[directory.instance_name].output
-
-        expected_output = [map(f1, data[0]), map(f1, data[1])]
-        DirectoryOriginCommon.verify_delimited_output(output_records, expected_output)
-    finally:
->>>>>>> 0788ec16
         shell_executor(f'rm -r {files_directory}')
 
 
@@ -1329,7 +1281,6 @@
     pass
 
 
-<<<<<<< HEAD
 # Util functions
 
 LOG_FIELD_MAPPING = [{'fieldPath': '/date', 'group': 1},
@@ -1546,49 +1497,4 @@
         assert msg_field[0]['metainfo'][0]['value'] == 'Index page:More info about content'
         assert msg_field[0]['request'][0]['value'] == 'GET /index.html 200'
     elif data_format == 'SDC_JSON':
-        assert output_records[0].field == json_data[0]
-=======
-## Start of general supportive functions
-
-
-# Class with common functionalities
-class DirectoryOriginCommon(object):
-
-    def __init__(self):
-        pass
-
-    @staticmethod
-    def get_directory_trash_pipeline(sdc_builder, attributes):
-        pipeline_builder = sdc_builder.get_pipeline_builder()
-        directory = pipeline_builder.add_stage('Directory')
-        directory.set_attributes(**attributes)
-        trash = pipeline_builder.add_stage('Trash')
-        directory >> trash
-        pipeline = pipeline_builder.build()
-        return directory, pipeline
-
-    @staticmethod
-    def create_file_directory(file_name, file_content, shell_executor, file_writer, delimiter_format_type=None,
-                              delimiter_character=None):
-        files_directory = os.path.join('/tmp', get_random_string())
-        logger.debug('Creating files directory %s ...', files_directory)
-        shell_executor(f'mkdir {files_directory}')
-        file_path = os.path.join(files_directory, file_name)
-        if delimiter_format_type:
-            file_writer(file_path, file_content, delimiter_format_type, delimiter_character)
-        else:
-            file_writer(file_path, file_content)
-        return files_directory
-
-    @staticmethod
-    def get_text_file_content(file_number, lines_needed=3):
-        return '\n'.join(['This is line{}{}'.format(str(file_number), i) for i in range(1, (lines_needed + 1))])
->>>>>>> 0788ec16
-
-    @staticmethod
-    def verify_delimited_output(output_records, data, header=None):
-        if not header:
-            header = [str(i) for i in range(0, 3)]
-        assert 2 == len(output_records)
-        assert output_records[0].field == OrderedDict(zip(header, data[0]))
-        assert output_records[1].field == OrderedDict(zip(header, data[1]))
+        assert output_records[0].field == json_data[0]